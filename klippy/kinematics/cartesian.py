--- conflicted
+++ resolved
@@ -99,14 +99,10 @@
             #       with X, Y, Y1, and Z steppers.
             # NOTE: This eventually calls "itersolve_set_position".
             rail.set_position(newpos)
-<<<<<<< HEAD
 
         # NOTE: set limits if the axis is (being) homed.
-        for axis in homing_axes:
-=======
         for axis_name in homing_axes:
             axis = "xyz".index(axis_name)
->>>>>>> 4aa55083
             if self.dc_module and axis == self.dc_module.axis:
                 rail = self.dc_module.get_primary_rail().get_rail()
             else:
