# Code for handling the kinematics of cartesian robots
#
# Copyright (C) 2016-2021  Kevin O'Connor <kevin@koconnor.net>
#
# This file may be distributed under the terms of the GNU GPLv3 license.
import logging
import stepper
from . import idex_modes

class CartKinematics:
    def __init__(self, toolhead, config, trapq=None):
        
        # Axis names
        self.axis = [0, 1, 2]
        self.axis_names = "".join([toolhead.axis_names[i] for i in self.axis])  # Will get "XYZ" from "XYZABC"
        self.toolhead_axis_count = toolhead.axis_count  # len(self.axis_names)

        logging.info(f"CartKinematics: starting setup with axes: {self.axis_names}")
        
        # Get the trapq
        if trapq is None:
            self.trapq = toolhead.get_trapq()
        else:
            self.trapq = trapq
        
        self.printer = config.get_printer()
        # Setup axis rails
        self.dual_carriage_axis = None
        self.dual_carriage_rails = []
        # NOTE: a "PrinterRail" is setup by LookupMultiRail, per each 
        #       of the three axis, including their corresponding endstops.
        # NOTE: The "self.rails" list contains "PrinterRail" objects, which
        #       can have one or more stepper (PrinterStepper/MCU_stepper) objects.
        self.rails = [stepper.LookupMultiRail(config.getsection('stepper_' + n))
                      for n in 'xyz']
        for rail, axis in zip(self.rails, 'xyz'):
            rail.setup_itersolve('cartesian_stepper_alloc', axis.encode())
        ranges = [r.get_range() for r in self.rails]
        self.axes_min = toolhead.Coord(*[r[0] for r in ranges], e=0.)
        self.axes_max = toolhead.Coord(*[r[1] for r in ranges], e=0.)
        self.dc_module = None
        if config.has_section('dual_carriage'):
            dc_config = config.getsection('dual_carriage')
            dc_axis = dc_config.getchoice('axis', ['x', 'y'])
            self.dual_carriage_axis = {'x': 0, 'y': 1}[dc_axis]
            # setup second dual carriage rail
            self.rails.append(stepper.LookupMultiRail(dc_config))
            self.rails[3].setup_itersolve('cartesian_stepper_alloc',
                                          dc_axis.encode())
            dc_rail_0 = idex_modes.DualCarriagesRail(
                    self.rails[self.dual_carriage_axis],
                    axis=self.dual_carriage_axis, active=True)
            dc_rail_1 = idex_modes.DualCarriagesRail(
                    self.rails[3], axis=self.dual_carriage_axis, active=False)
            self.dc_module = idex_modes.DualCarriages(
                    dc_config, dc_rail_0, dc_rail_1,
                    axis=self.dual_carriage_axis)
        for s in self.get_steppers():
            s.set_trapq(self.trapq)
            toolhead.register_step_generator(s.generate_steps)
        self.printer.register_event_handler("stepper_enable:motor_off",
                                            self._motor_off)
        # Setup boundary checks
        max_velocity, max_accel = toolhead.get_max_velocity()
        self.max_z_velocity = config.getfloat('max_z_velocity', max_velocity,
                                              above=0., maxval=max_velocity)
        self.max_z_accel = config.getfloat('max_z_accel', max_accel,
                                           above=0., maxval=max_accel)
        self.limits = [(1.0, -1.0)] * 3
    def get_steppers(self):
        # NOTE: The "self.rails" list contains "PrinterRail" objects, which
        #       can have one or more stepper (PrinterStepper/MCU_stepper) objects.
        # NOTE: run "get_steppers" on each "PrinterRail" object from 
        #       the "self.rails" list. That method returns the list of
        #       all "PrinterStepper"/"MCU_stepper" objects in the kinematic.
        return [s for rail in self.rails for s in rail.get_steppers()]
    def calc_position(self, stepper_positions):
        rails = self.rails
        if self.dc_module:
            primary_rail = self.dc_module.get_primary_rail().get_rail()
            rails = (rails[:self.dc_module.axis] +
                     [primary_rail] + rails[self.dc_module.axis+1:])
        return [stepper_positions[rail.get_name()] for rail in rails]

    def update_limits(self, i, range):
        l, h = self.limits[i]
        # Only update limits if this axis was already homed,
        # otherwise leave in un-homed state.
        if l <= h:
            self.limits[i] = range

    def set_position(self, newpos, homing_axes):
        logging.info(f"CartKinematics.set_position: setting kinematic position of {len(self.rails)} rails " +
                     f"with newpos={newpos} and homing_axes={homing_axes}")
        for i, rail in enumerate(self.rails):
            logging.info(f"CartKinematics: setting newpos={newpos} on stepper: {rail.get_name()}")
            # NOTE: The following calls PrinterRail.set_position,
            #       which calls set_position on each of the MCU_stepper objects
            #       in each PrinterRail.
            # NOTE: This means that 4 calls will be made in total for a machine
            #       with X, Y, Y1, and Z steppers.
            # NOTE: This eventually calls "itersolve_set_position".
            rail.set_position(newpos)

        # NOTE: set limits if the axis is (being) homed.
        for axis in homing_axes:
            if self.dc_module and axis == self.dc_module.axis:
                rail = self.dc_module.get_primary_rail().get_rail()
            else:
                rail = self.rails[axis]
            # NOTE: This will put the axis to a "homed" state, which means that
            #       the unhomed part of the kinematic move check will pass from
            #       now on.
            logging.info(f"CartKinematics: setting limits={rail.get_range()} on stepper: {rail.get_name()}")
            self.limits[axis] = rail.get_range()
<<<<<<< HEAD

    def note_z_not_homed(self):
        # Helper for Safe Z Home
        self.limits[2] = (1.0, -1.0)

=======
    def clear_homing_state(self, axes):
        for i, _ in enumerate(self.limits):
            if i in axes:
                self.limits[i] = (1.0, -1.0)
>>>>>>> 70838797
    def home_axis(self, homing_state, axis, rail):
        # NOTE: "homing_state" is an instance of the "Homing" class.
        
        # Determine movement
        position_min, position_max = rail.get_range()
        hi = rail.get_homing_info()
        homepos = [None for i in range(self.toolhead_axis_count + 1)]
        homepos[axis] = hi.position_endstop
        forcepos = list(homepos)
        if hi.positive_dir:
            forcepos[axis] -= 1.5 * (hi.position_endstop - position_min)
        else:
            forcepos[axis] += 1.5 * (position_max - hi.position_endstop)
        
        # Perform homing
        logging.info(f"cartesian._home_axis: homing axis={axis} with forcepos={forcepos} and homepos={homepos}")
        homing_state.home_rails([rail], forcepos, homepos)
    
    def home(self, homing_state):
        # NOTE: "homing_state" is an instance of the "Homing" class.
        logging.info(f"cartesian.home: homing axis changed_axes={homing_state.changed_axes}")
        # Each axis is homed independently and in order
        for axis in homing_state.get_axes():
            if self.dc_module is not None and axis == self.dual_carriage_axis:
                self.dc_module.home(homing_state)
            else:
                self.home_axis(homing_state, axis, self.rails[axis])
    
    def _motor_off(self, print_time):
<<<<<<< HEAD
        self.limits = [(1.0, -1.0)] * 3
    
=======
        self.clear_homing_state((0, 1, 2))
>>>>>>> 70838797
    def _check_endstops(self, move):
        logging.info(f"cartesian._check_endstops: triggered on {self.axis_names}/{self.axis} move.")
        end_pos = move.end_pos
        for i, axis in enumerate(self.axis):
            if (move.axes_d[axis]
                and (end_pos[axis] < self.limits[i][0]
                     or end_pos[axis] > self.limits[i][1])):
                if self.limits[i][0] > self.limits[i][1]:
                    # NOTE: self.limits will be "(1.0, -1.0)" when not homed, triggering this.
                    logging.info(f"cartesian._check_endstops: Must home axis {self.axis_names[i]} first.")
                    raise move.move_error(f"Must home axis {self.axis_names[i]} first")
                # NOTE: else raise a move error without a message.
                raise move.move_error()
    
    def check_move(self, move):
        limits = self.limits
        xpos, ypos = [move.end_pos[axis] for axis in self.axis[:2]]  # move.end_pos[:2]
        logging.info(f"cartesian.check_move: checking move ending on xpos={xpos} and ypos={ypos}.")
        if (xpos < limits[0][0] or xpos > limits[0][1]
            or ypos < limits[1][0] or ypos > limits[1][1]):
            self._check_endstops(move)
        if not move.axes_d[2]:
            # Normal XY move - use defaults
            return
        # Move with Z - update velocity and accel for slower Z axis
        self._check_endstops(move)
        z_ratio = move.move_d / abs(move.axes_d[2])
        move.limit_speed(
            self.max_z_velocity * z_ratio, self.max_z_accel * z_ratio)
    
    def get_status(self, eventtime):
        axes = [a for a, (l, h) in zip("xyz", self.limits) if l <= h]
        return {
            'homed_axes': "".join(axes),
            'axis_minimum': self.axes_min,
            'axis_maximum': self.axes_max,
        }

def load_kinematics(toolhead, config, trapq=None):
    return CartKinematics(toolhead, config, trapq)<|MERGE_RESOLUTION|>--- conflicted
+++ resolved
@@ -113,18 +113,10 @@
             #       now on.
             logging.info(f"CartKinematics: setting limits={rail.get_range()} on stepper: {rail.get_name()}")
             self.limits[axis] = rail.get_range()
-<<<<<<< HEAD
-
-    def note_z_not_homed(self):
-        # Helper for Safe Z Home
-        self.limits[2] = (1.0, -1.0)
-
-=======
     def clear_homing_state(self, axes):
         for i, _ in enumerate(self.limits):
             if i in axes:
                 self.limits[i] = (1.0, -1.0)
->>>>>>> 70838797
     def home_axis(self, homing_state, axis, rail):
         # NOTE: "homing_state" is an instance of the "Homing" class.
         
@@ -154,12 +146,7 @@
                 self.home_axis(homing_state, axis, self.rails[axis])
     
     def _motor_off(self, print_time):
-<<<<<<< HEAD
-        self.limits = [(1.0, -1.0)] * 3
-    
-=======
         self.clear_homing_state((0, 1, 2))
->>>>>>> 70838797
     def _check_endstops(self, move):
         logging.info(f"cartesian._check_endstops: triggered on {self.axis_names}/{self.axis} move.")
         end_pos = move.end_pos
