# Code for handling printer nozzle extruders
#
# Copyright (C) 2016-2022  Kevin O'Connor <kevin@koconnor.net>
#
# This file may be distributed under the terms of the GNU GPLv3 license.

# Type checking without cyclic import error.
# See: https://stackoverflow.com/a/39757388
from __future__ import annotations
from typing import TYPE_CHECKING
if TYPE_CHECKING:
    from extras.homing import Homing
    from ..configfile import ConfigWrapper
    from ..toolhead import ToolHead

import math, logging
import stepper, chelper

class ExtruderStepper:
    def __init__(self, config):
        self.printer = config.get_printer()
        self.name = config.get_name().split()[-1]
        self.pressure_advance = self.pressure_advance_smooth_time = 0.
        self.config_pa = config.getfloat('pressure_advance', 0., minval=0.)
        self.config_smooth_time = config.getfloat(
                'pressure_advance_smooth_time', 0.040, above=0., maxval=.200)
        
        # Setup stepper
        # NOTE: In the manual_stepper class, the "rail" is defined
        #       either from PrinterRail or PrinterStepper. The first
        #       is used when an endstop pin was configured.
        if config.get('endstop_pin', None) is not None:
            # NOTE: Setup home-able extruder steppers.
            self.can_home = True
            self.rail = stepper.PrinterRail(config)     # PrinterRail
            # NOTE: "rail.get_steppers" returns a list of PrinterStepper (MCU_stepper) objects.
            self.steppers = self.rail.get_steppers()    # [MCU_stepper]
        else:
            # NOTE: Setup "regular" unhome-able extruder steppers.
            self.can_home = False
            # NOTE: "PrinterStepper" returns an MCU_stepper object.
            self.rail = stepper.PrinterStepper(config)  # MCU_stepper
            self.steppers = [self.rail]                 # [MCU_stepper]
        # NOTE: "steppers" from PrinterRail are interanlly defined from PrinterStepper,
        #       and thus should be equivalent. An exception is the "get_steppers" 
        #       method, which the MCU_stepper object returned "PrinterStepper" does
        #       not have, but the PrinterRail does. This has been patched.
        self.stepper = self.steppers[0]

        # NOTE: Set the single-letter code for the Extruder's axis.
        self.axis_names: str = "E"

        # NOTE: Setup attributes for limit checks, useful for syringe extruders.
        # TODO: Check if this works as expected for extruder limit checking.
        self.limits = [(1.0, -1.0)]
        # NOTE: These values are replaced by "self._handle_connect" 
        #       if the stepper can be homed.
        self.axes_min, self.axes_max = None, None

        # Register a handler for turning off the steppers.
        self.printer.register_event_handler("stepper_enable:motor_off",
                                            self._motor_off)
        
        ffi_main, ffi_lib = chelper.get_ffi()
        self.sk_extruder = ffi_main.gc(ffi_lib.extruder_stepper_alloc(),
                                       ffi_lib.free)
        self.stepper.set_stepper_kinematics(self.sk_extruder)
        self.motion_queue = None
        # Register commands
        self.printer.register_event_handler("klippy:connect",
                                            self._handle_connect)
        gcode = self.printer.lookup_object('gcode')
        if self.name == 'extruder':
            gcode.register_mux_command("SET_PRESSURE_ADVANCE", "EXTRUDER", None,
                                       self.cmd_default_SET_PRESSURE_ADVANCE,
                                       desc=self.cmd_SET_PRESSURE_ADVANCE_help)
        gcode.register_mux_command("SET_PRESSURE_ADVANCE", "EXTRUDER",
                                   self.name, self.cmd_SET_PRESSURE_ADVANCE,
                                   desc=self.cmd_SET_PRESSURE_ADVANCE_help)
        gcode.register_mux_command("SET_EXTRUDER_ROTATION_DISTANCE", "EXTRUDER",
                                   self.name, self.cmd_SET_E_ROTATION_DISTANCE,
                                   desc=self.cmd_SET_E_ROTATION_DISTANCE_help)
        gcode.register_mux_command("SYNC_EXTRUDER_MOTION", "EXTRUDER",
                                   self.name, self.cmd_SYNC_EXTRUDER_MOTION,
                                   desc=self.cmd_SYNC_EXTRUDER_MOTION_help)
    def _handle_connect(self):
        toolhead: ToolHead = self.printer.lookup_object('toolhead')
        toolhead.register_step_generator(self.stepper.generate_steps)
        self._set_pressure_advance(self.config_pa, self.config_smooth_time)

        # NOTE: Setup attributes for limit checks, useful for syringe extruders.
        if self.can_home:
            range = self.rail.get_range()
            logging.info(f"ExtruderStepper: handle_connect updating limits according to range={range}")
            self.axes_min = toolhead.Coord(e=range[0])
            self.axes_max = toolhead.Coord(e=range[1])

    def _motor_off(self, print_time):
        # Handler for "turning off" the steppers (borrowed from "cartesian").
        # NOTE: The effect is that move checks will never pass, and an error
        #       indicating "homing is needed" will end up being raised.
        self.limits = [(1.0, -1.0)]
    
    def get_status(self, eventtime):

        status = {'pressure_advance': self.pressure_advance,
                  'smooth_time': self.pressure_advance_smooth_time,
                  'motion_queue': self.motion_queue}

        status.update(self.get_limit_status(eventtime))

        return status

    def get_limit_status(self, eventtime):
        result = {}
        if self.can_home:
            axes = [a for a, (l, h) in zip(self.axis_names.lower(), self.limits) if l <= h]
            result = {
                'homed_axes': "".join(axes),
                'axis_minimum': self.axes_min,
                'axis_maximum': self.axes_max,
            }
        return result
        
    
    def find_past_position(self, print_time):
        mcu_pos = self.stepper.get_past_mcu_position(print_time)
        return self.stepper.mcu_to_commanded_position(mcu_pos)
    
    def sync_to_extruder(self, extruder_name):
        # NOTE: from the following I guess that the
        #       "SYNC_STEPPER_TO_EXTRUDER" and "SYNC_EXTRUDER_MOTION"
        #       commands mainly swap the "trapq" movement queues,
        #       using the "set_trapq" method from stepper.py
        toolhead = self.printer.lookup_object('toolhead')
        toolhead.flush_step_generation()
        if not extruder_name:
            self.stepper.set_trapq(None)
            self.motion_queue = None
            return
        extruder = self.printer.lookup_object(extruder_name, None)
        if extruder is None or not isinstance(extruder, PrinterExtruder):
            raise self.printer.command_error("'%s' is not a valid extruder."
                                             % (extruder_name,))
        self.stepper.set_position([extruder.last_position, 0., 0.])
        self.stepper.set_trapq(extruder.get_trapq())
        self.motion_queue = extruder_name

    def check_move_limits(self, move):
        """ExtruderStepper version of check_move_limits in toolhead.py"""
        epos = move.end_pos[-1]

        if self.can_home:
            # NOTE: Software limit checks, borrowed from "cartesian.py".
            logging.info("\n\n" + f"extruder_stepper.check_move_limits: checking move ending on epos={epos} and limits={self.limits}" + "\n\n")
            if (epos < self.limits[0][0] or epos > self.limits[0][1]):
                self._check_endstops(move)
        else:
            logging.info("\n\n" + f"extruder_stepper.check_move_limits: E stepper not home-able, skipping check on move ending on epos={epos}" + "\n\n")
        
    def _check_endstops(self, move):
        """ExtruderStepper version of _check_endstops in toolhead.py"""

        # NOTE: Software limit checks, borrowed from "cartesian.py".
        logging.info("\n\n" + f"extruder_stepper._check_endstops: move limit check triggered.\n\n")
        end_pos = move.end_pos[-1]
        
        # NOTE: Check if the extruder move is out of bounds.
        if (move.axes_d[-1] and (end_pos < self.limits[0][0] or end_pos > self.limits[0][1])):
            # NOTE: The move is not allowed, check if this is due to unhomed axis.
            if self.limits[0][0] > self.limits[0][1]:
                # NOTE: "self.limits" will be "(1.0, -1.0)" when not homed, triggering this.
                logging.info(f"extruder._check_endstops: Must home extruder axis ({len(move.end_pos)}) first.")
                raise move.move_error(f"Must home extruder axis ({len(move.end_pos)}) first.")
            # NOTE: Else raise a move error without a message.
            raise move.move_error()
        else:
            # NOTE: Everything seems fine.
            logging.info(f"extruder_stepper._check_endstops: The extruder's move to {end_pos} on axis {len(move.end_pos)} checks out.")
    
    def set_position(self, newpos_e, homing_e=False, print_time=None):
        """ExtruderStepper version of set_position in toolhead.py"""
        logging.info("\n\n" + f"ExtruderStepper.set_position: setting E to newpos={newpos_e}.\n\n")

        # NOTE: The following calls PrinterRail.set_position, which
        #       calls set_position on each of the MCU_stepper objects 
        #       in each PrinterRail.
        #       It eventually calls "itersolve_set_position".
        self.rail.set_position([newpos_e, 0., 0.])

        # TODO: the "homing_axes" parameter is not used rait nau.
        # NOTE: Set limits if the axis is (being) homed.
        if homing_e and self.can_home:
            # NOTE: This will put the axis to a "homed" state, which means that
            #       the unhomed part of the kinematic move check will pass from
            #       now on.
            logging.info(f"\n\nExtruderStepper: setting limits={self.rail.get_range()} on stepper: {self.rail.get_name()}\n\n")
            self.limits[0] = self.rail.get_range()
    
    def _set_pressure_advance(self, pressure_advance, smooth_time):
        old_smooth_time = self.pressure_advance_smooth_time
        if not self.pressure_advance:
            old_smooth_time = 0.
        new_smooth_time = smooth_time
        if not pressure_advance:
            new_smooth_time = 0.
        toolhead = self.printer.lookup_object("toolhead")
        toolhead.note_step_generation_scan_time(new_smooth_time * .5,
                                                old_delay=old_smooth_time * .5)
        ffi_main, ffi_lib = chelper.get_ffi()
        espa = ffi_lib.extruder_set_pressure_advance
        espa(self.sk_extruder, pressure_advance, new_smooth_time)
        self.pressure_advance = pressure_advance
        self.pressure_advance_smooth_time = smooth_time
    cmd_SET_PRESSURE_ADVANCE_help = "Set pressure advance parameters"
    def cmd_default_SET_PRESSURE_ADVANCE(self, gcmd):
        extruder = self.printer.lookup_object('toolhead').get_extruder()
        if extruder.extruder_stepper is None:
            raise gcmd.error("Active extruder does not have a stepper")
        strapq = extruder.extruder_stepper.stepper.get_trapq()
        if strapq is not extruder.get_trapq():
            raise gcmd.error("Unable to infer active extruder stepper")
        extruder.extruder_stepper.cmd_SET_PRESSURE_ADVANCE(gcmd)
    def cmd_SET_PRESSURE_ADVANCE(self, gcmd):
        pressure_advance = gcmd.get_float('ADVANCE', self.pressure_advance,
                                          minval=0.)
        smooth_time = gcmd.get_float('SMOOTH_TIME',
                                     self.pressure_advance_smooth_time,
                                     minval=0., maxval=.200)
        self._set_pressure_advance(pressure_advance, smooth_time)
        msg = ("pressure_advance: %.6f\n"
               "pressure_advance_smooth_time: %.6f"
               % (pressure_advance, smooth_time))
        self.printer.set_rollover_info(self.name, "%s: %s" % (self.name, msg))
        gcmd.respond_info(msg, log=False)
    cmd_SET_E_ROTATION_DISTANCE_help = "Set extruder rotation distance"
    def cmd_SET_E_ROTATION_DISTANCE(self, gcmd):
        rotation_dist = gcmd.get_float('DISTANCE', None)
        if rotation_dist is not None:
            if not rotation_dist:
                raise gcmd.error("Rotation distance can not be zero")
            invert_dir, orig_invert_dir = self.stepper.get_dir_inverted()
            next_invert_dir = orig_invert_dir
            if rotation_dist < 0.:
                next_invert_dir = not orig_invert_dir
                rotation_dist = -rotation_dist
            toolhead = self.printer.lookup_object('toolhead')
            toolhead.flush_step_generation()
            self.stepper.set_rotation_distance(rotation_dist)
            self.stepper.set_dir_inverted(next_invert_dir)
        else:
            rotation_dist, spr = self.stepper.get_rotation_distance()
        invert_dir, orig_invert_dir = self.stepper.get_dir_inverted()
        if invert_dir != orig_invert_dir:
            rotation_dist = -rotation_dist
        gcmd.respond_info("Extruder '%s' rotation distance set to %0.6f"
                          % (self.name, rotation_dist))
    cmd_SYNC_EXTRUDER_MOTION_help = "Set extruder stepper motion queue"
    def cmd_SYNC_EXTRUDER_MOTION(self, gcmd):
        """
        This command will cause the stepper specified by EXTRUDER (as defined in 
        an [extruder] or [extruder_stepper] config section) to become synchronized 
        to the movement of an extruder specified by MOTION_QUEUE (as defined in an 
        [extruder] config section).
        If MOTION_QUEUE is an empty string then the stepper will be desynchronized 
        from all extruder movement.
        
        Usage: SYNC_EXTRUDER_MOTION EXTRUDER=<name> MOTION_QUEUE=<name>
        """
        ename = gcmd.get('MOTION_QUEUE')
        self.sync_to_extruder(ename)
        gcmd.respond_info("Extruder '%s' now syncing with '%s'"
                          % (self.name, ename))
<<<<<<< HEAD
    cmd_SET_E_STEP_DISTANCE_help = "Set extruder step distance"
    def cmd_SET_E_STEP_DISTANCE(self, gcmd):
        step_dist = gcmd.get_float('DISTANCE', None, above=0.)
        if step_dist is not None:
            toolhead = self.printer.lookup_object('toolhead')
            toolhead.flush_step_generation()
            rd, steps_per_rotation = self.stepper.get_rotation_distance()
            self.stepper.set_rotation_distance(step_dist * steps_per_rotation)
        else:
            step_dist = self.stepper.get_step_dist()
        gcmd.respond_info("Extruder '%s' step distance set to %0.6f"
                          % (self.name, step_dist))
    cmd_SYNC_STEPPER_TO_EXTRUDER_help = "Set extruder stepper"
    # NOTE: From the docs "This command is deprecated and will be removed in the near future."
    def cmd_SYNC_STEPPER_TO_EXTRUDER(self, gcmd):
        ename = gcmd.get('EXTRUDER')
        self.sync_to_extruder(ename)
        gcmd.respond_info("Extruder '%s' now syncing with '%s'"
                          % (self.name, ename))
=======
>>>>>>> 31de734d

# Tracking for hotend heater, extrusion motion queue, and extruder stepper
class PrinterExtruder:
    # NOTE: this class is instantiated once per [extruder] section in the config.
    def __init__(self, config, extruder_num):
        self.printer = config.get_printer()
        self.name = config.get_name()
        self.last_position = 0.
        
        # Setup hotend heater
        pheaters = self.printer.load_object(config, 'heaters')
        gcode_id = 'T%d' % (extruder_num,)
<<<<<<< HEAD
        if shared_heater is None:
            self.heater = pheaters.setup_heater(config, gcode_id)
        else:
            config.deprecate('shared_heater')
            self.heater = pheaters.lookup_heater(shared_heater)
        
=======
        self.heater = pheaters.setup_heater(config, gcode_id)
>>>>>>> 31de734d
        # Setup kinematic checks
        self.nozzle_diameter = config.getfloat('nozzle_diameter', above=0.)
        filament_diameter = config.getfloat(
            'filament_diameter', minval=self.nozzle_diameter)
        self.filament_area = math.pi * (filament_diameter * .5)**2
        def_max_cross_section = 4. * self.nozzle_diameter**2
        def_max_extrude_ratio = def_max_cross_section / self.filament_area
        max_cross_section = config.getfloat(
            'max_extrude_cross_section', def_max_cross_section, above=0.)
        self.max_extrude_ratio = max_cross_section / self.filament_area
        logging.info("Extruder max_extrude_ratio=%.6f", self.max_extrude_ratio)
        toolhead = self.printer.lookup_object('toolhead')
        max_velocity, max_accel = toolhead.get_max_velocity()
        self.max_e_velocity = config.getfloat(
            'max_extrude_only_velocity', max_velocity * def_max_extrude_ratio
            , above=0.)
        self.max_e_accel = config.getfloat(
            'max_extrude_only_accel', max_accel * def_max_extrude_ratio
            , above=0.)
        self.max_e_dist = config.getfloat(
            'max_extrude_only_distance', 50., minval=0.)
        self.instant_corner_v = config.getfloat(
            'instantaneous_corner_velocity', 1., minval=0.)

        # NOTE: Get the axis ID (index) of the extruder axis. Will
        #       be equal to the amount of axes in the toolhead,
        #       either XYZ=3 or XYZABC=6.
        self.axis_idx = toolhead.axis_count
        
        # Setup extruder trapq (trapezoidal motion queue)
        ffi_main, ffi_lib = chelper.get_ffi()
        self.trapq = ffi_main.gc(ffi_lib.trapq_alloc(), ffi_lib.trapq_free)
        self.trapq_append = ffi_lib.trapq_append
        self.trapq_finalize_moves = ffi_lib.trapq_finalize_moves
        self.trapq_set_position = ffi_lib.trapq_set_position
        
        # Setup extruder stepper
        # NOTE: an ExtruderStepper class is instantiated if no pins
        #       were defined in the extruder config section (step/dir/...).
        self.extruder_stepper = None
        if (config.get('step_pin', None) is not None
            or config.get('dir_pin', None) is not None
            or config.get('rotation_distance', None) is not None):
            # TODO: it might be possible to add an endstop after this.
            self.extruder_stepper = ExtruderStepper(config)
            self.extruder_stepper.stepper.set_trapq(self.trapq)
        
        # Register commands
        gcode = self.printer.lookup_object('gcode')
        if self.name == 'extruder':
            toolhead.set_extruder(self, 0.)
            gcode.register_command("M104", self.cmd_M104)
            gcode.register_command("M109", self.cmd_M109)
        # NOTE: a mux command is registered and identified uniquely by the "cmd",
        #       the "key", and also the key's "value". This means that the 
        #       ACTIVATE_EXTRUDER command will run in different instances
        #       of PrinterExtruder classes if the "value" differs.
        gcode.register_mux_command(cmd="ACTIVATE_EXTRUDER", key="EXTRUDER",
                                   value=self.name, func=self.cmd_ACTIVATE_EXTRUDER,
                                   desc=self.cmd_ACTIVATE_EXTRUDER_help)
    def update_move_time(self, flush_time, clear_history_time):
        # NOTE: "Expire any moves older than `flush_time` from the trapezoid velocity queue"
        self.trapq_finalize_moves(self.trapq, flush_time, clear_history_time)
    def get_status(self, eventtime):
        sts = self.heater.get_status(eventtime)
        sts['can_extrude'] = self.heater.can_extrude
        if self.extruder_stepper is not None:
            sts.update(self.extruder_stepper.get_status(eventtime))
        return sts
    def get_name(self):
        return self.name
    def get_heater(self):
        return self.heater
    def get_trapq(self):
        return self.trapq
    def stats(self, eventtime):
        return self.heater.stats(eventtime)
    
    def check_move(self, move):
        # NOTE: get the extruder component of the move (ratio of total displacement).
        axis_r = move.axes_r[-1]
        
        # NOTE: error-out if the extruder is not ready (not hot enough).
        if not self.heater.can_extrude:
            raise self.printer.command_error(
                "Extrude below minimum temp\n"
                "See the 'min_extrude_temp' config option for details")
        
        # NOTE: other extrusion checks.
        if (not move.axes_d[0] and not move.axes_d[1]) or axis_r < 0.:
            # Extrude only move (or retraction move) - limit accel and velocity
            if abs(move.axes_d[-1]) > self.max_e_dist:
                raise self.printer.command_error(
                    "Extrude only move too long (%.3fmm vs %.3fmm)\n"
                    "See the 'max_extrude_only_distance' config"
                    " option for details" % (move.axes_d[-1], self.max_e_dist))
            inv_extrude_r = 1. / abs(axis_r)
            move.limit_speed(self.max_e_velocity * inv_extrude_r,
                             self.max_e_accel * inv_extrude_r)
        elif axis_r > self.max_extrude_ratio:
            if move.axes_d[-1] <= self.nozzle_diameter * self.max_extrude_ratio:
                # Permit extrusion if amount extruded is tiny
                return
            area = axis_r * self.filament_area
            logging.debug("Overextrude: %s vs %s (area=%.3f dist=%.3f)",
                          axis_r, self.max_extrude_ratio, area, move.move_d)
            raise self.printer.command_error(
                "Move exceeds maximum extrusion (%.3fmm^2 vs %.3fmm^2)\n"
                "See the 'max_extrude_cross_section' config option for details"
                % (area, self.max_extrude_ratio * self.filament_area))
        
        # NOTE: implement software limit checks.
        self.extruder_stepper.check_move_limits(move)

    def set_position(self, newpos_e, homing_axes=(), print_time=None):
        """PrinterExtruder version of set_position in 'toolhead.py', 
        called by its 'set_position_e' method.
        Should set the position in the 'trapq' and in the 'extruder kin'.
        """
        if print_time is None:
            toolhead = self.printer.lookup_object('toolhead')
            print_time = toolhead.print_time

        logging.info(f"\n\nPrinterExtruder.set_position: called with newpos_e={newpos_e} homing_axes={homing_axes} and self.axis_idx={self.axis_idx}.\n\n")

        # Set the TRAPQ's position
        self.trapq_set_position(self.trapq, print_time, newpos_e, 0., 0.)
        
        # NOTE: Check if the E axis is being homed. This
        #       will signal the stepper to set its limits 
        #       and appear as "homed".
        # NOTE: 'homing_axes' should contain a value equal to 'self.toolhead.pos_length'
        #       in this case (e.g. '4' in an XYZE setup). See 'cmd_HOME_EXTRUDER' at 'extruder_home.py'.
        homing_e = self.axis_idx in homing_axes

        # NOTE: Have the ExtruderStepper set its "MCU_stepper" position.
        self.extruder_stepper.set_position(newpos_e=newpos_e,
                                           homing_e=homing_e,
                                           print_time=print_time)


    def calc_junction(self, prev_move, move):
        diff_r = move.axes_r[-1] - prev_move.axes_r[-1]
        if diff_r:
            return (self.instant_corner_v / abs(diff_r))**2
        return move.max_cruise_v2
    def move(self, print_time, move):
        # NOTE: this PrinterExtruder.move method is called
        #       by the _process_moves method from ToolHead.
        #       In that call, the "print_time" is shared with
        #       the main XYZ stepper queue (sent to "trapq"),
        #       which is probably responsible for the synced
        #       motion of the extruder stepper and the XYZ 
        #       axes.
        # NOTE: the "move" argument comes from a list of moves.
        #       A "move" is appended to that list by calls to the "ToolHead.add_move" method.
        #       The "add_move" method is called by the "ToolHead.move" method.
        #       which creates the "move" object by instantiating a Move class,
        #       with the following arguments:
        #       - toolhead=self:                 the ToolHead class itself.
        #       - start_pos=self.commanded_pos:  list of "initial" coordinates [0.0, 0.0, 0.0, 0.0]
        #       - end_pos=newpos:                ???
        #       - speed=speed:                   ???
        axis_r = move.axes_r[-1]
        accel = move.accel * axis_r
        start_v = move.start_v * axis_r
        cruise_v = move.cruise_v * axis_r
        can_pressure_advance = False
        if axis_r > 0. and any(move.axes_d[:-1]):
            can_pressure_advance = True
        # Queue movement (x is extruder movement, y is pressure advance flag)
        # NOTE: the following "self.trapq" was setup during this class's init.
        # TODO: after reading the code overview (https://www.klipper3d.org/Code_Overview.html)
        #       I still don't know for sure _where_ in the code these queues of 
        #       moves end up together. The only reasonable place left seems to be
        #       in the "serialqueue.c" or nearby files. What I know is that they 
        #       are coordinated by print_time at "_process_moves" (see: toolhead.py).
        self.trapq_append(self.trapq, print_time,
                          move.accel_t, move.cruise_t, move.decel_t,
                          move.start_pos[-1], 0., 0.,
                          1., can_pressure_advance, 0.,
                          start_v, cruise_v, accel)
        self.last_position = move.end_pos[-1]
        logging.info(f"\n\nextruder: move.end_pos[-1]={str(move.end_pos[-1])}\n\n")
    def find_past_position(self, print_time):
        if self.extruder_stepper is None:
            return 0.
        return self.extruder_stepper.find_past_position(print_time)
    
    def calc_position(self, stepper_positions):
        # NOTE: borrowed from the cartesian kinematics for "homing.py".
        return [stepper_positions[rail.get_name()] for rail in self.rails]
    
    def cmd_M104(self, gcmd, wait=False):
        # Set Extruder Temperature
        temp = gcmd.get_float('S', 0.)
        index = gcmd.get_int('T', None, minval=0)
        if index is not None:
            section = 'extruder'
            if index:
                section = 'extruder%d' % (index,)
            extruder = self.printer.lookup_object(section, None)
            if extruder is None:
                if temp <= 0.:
                    return
                raise gcmd.error("Extruder not configured")
        else:
            extruder = self.printer.lookup_object('toolhead').get_extruder()
        pheaters = self.printer.lookup_object('heaters')
        pheaters.set_temperature(extruder.get_heater(), temp, wait)
    def cmd_M109(self, gcmd):
        # Set Extruder Temperature and Wait
        self.cmd_M104(gcmd, wait=True)
    cmd_ACTIVATE_EXTRUDER_help = "Change the active extruder"
    def cmd_ACTIVATE_EXTRUDER(self, gcmd):
        toolhead = self.printer.lookup_object('toolhead')
        if toolhead.get_extruder() is self:
            gcmd.respond_info("Extruder %s already active" % (self.name,))
            return
        gcmd.respond_info("Activating extruder %s" % (self.name,))
        toolhead.flush_step_generation()
        # NOTE: the following "set_extruder" method replaces the extruder
        #       object in the toolhead with "self" (this extruder instance),
        #       and replaces the fourth coordinate of the toolhead's "commanded
        #       position" with the "last position" of this extruder.
        toolhead.set_extruder(extruder=self, extrude_pos=self.last_position)
        # NOTE: the following triggers the "_handle_activate_extruder" method
        #       in "gcode_move.py".
        self.printer.send_event("extruder:activate_extruder")

# Dummy extruder class used when a printer has no extruder at all
# NOTE: this dummy extruder class is used to initialize 
#       ToolHead classes at ToolHead.py.
class DummyExtruder:
    name = None
    def __init__(self, printer):
        self.printer = printer
    def update_move_time(self, flush_time, clear_history_time):
        pass
    def check_move(self, move):
        raise move.move_error("Extrude when no extruder present")
    def find_past_position(self, print_time):
        return 0.
    def calc_junction(self, prev_move, move):
        return move.max_cruise_v2
    def get_name(self):
        return self.name
    def get_heater(self):
        raise self.printer.command_error("Extruder not configured")
    def get_trapq(self):
        raise self.printer.command_error("Extruder not configured")

def add_printer_objects(config):
    printer = config.get_printer()
    for i in range(99):
        section = 'extruder'
        if i:
            section = 'extruder%d' % (i,)
        if not config.has_section(section):
            break
        pe = PrinterExtruder(config.getsection(section), i)
        printer.add_object(section, pe)<|MERGE_RESOLUTION|>--- conflicted
+++ resolved
@@ -271,28 +271,6 @@
         self.sync_to_extruder(ename)
         gcmd.respond_info("Extruder '%s' now syncing with '%s'"
                           % (self.name, ename))
-<<<<<<< HEAD
-    cmd_SET_E_STEP_DISTANCE_help = "Set extruder step distance"
-    def cmd_SET_E_STEP_DISTANCE(self, gcmd):
-        step_dist = gcmd.get_float('DISTANCE', None, above=0.)
-        if step_dist is not None:
-            toolhead = self.printer.lookup_object('toolhead')
-            toolhead.flush_step_generation()
-            rd, steps_per_rotation = self.stepper.get_rotation_distance()
-            self.stepper.set_rotation_distance(step_dist * steps_per_rotation)
-        else:
-            step_dist = self.stepper.get_step_dist()
-        gcmd.respond_info("Extruder '%s' step distance set to %0.6f"
-                          % (self.name, step_dist))
-    cmd_SYNC_STEPPER_TO_EXTRUDER_help = "Set extruder stepper"
-    # NOTE: From the docs "This command is deprecated and will be removed in the near future."
-    def cmd_SYNC_STEPPER_TO_EXTRUDER(self, gcmd):
-        ename = gcmd.get('EXTRUDER')
-        self.sync_to_extruder(ename)
-        gcmd.respond_info("Extruder '%s' now syncing with '%s'"
-                          % (self.name, ename))
-=======
->>>>>>> 31de734d
 
 # Tracking for hotend heater, extrusion motion queue, and extruder stepper
 class PrinterExtruder:
@@ -305,16 +283,7 @@
         # Setup hotend heater
         pheaters = self.printer.load_object(config, 'heaters')
         gcode_id = 'T%d' % (extruder_num,)
-<<<<<<< HEAD
-        if shared_heater is None:
-            self.heater = pheaters.setup_heater(config, gcode_id)
-        else:
-            config.deprecate('shared_heater')
-            self.heater = pheaters.lookup_heater(shared_heater)
-        
-=======
         self.heater = pheaters.setup_heater(config, gcode_id)
->>>>>>> 31de734d
         # Setup kinematic checks
         self.nozzle_diameter = config.getfloat('nozzle_diameter', above=0.)
         filament_diameter = config.getfloat(
