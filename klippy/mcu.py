--- conflicted
+++ resolved
@@ -976,16 +976,6 @@
             self._restart_arduino()
     def _firmware_restart_bridge(self):
         self._firmware_restart(True)
-<<<<<<< HEAD
-    # Misc external commands
-    def is_fileoutput(self):
-        return self._printer.get_start_args().get('debugoutput') is not None
-    def is_shutdown(self):
-        return self._is_shutdown
-    def get_shutdown_clock(self):
-        return self._shutdown_clock
-    
-=======
     # Move queue tracking
     def register_stepqueue(self, stepqueue):
         self._stepqueues.append(stepqueue)
@@ -993,7 +983,6 @@
         self._reserved_move_slots += 1
     def register_flush_callback(self, callback):
         self._flush_callbacks.append(callback)
->>>>>>> 6b09cba4
     def flush_moves(self, print_time):
         if self._steppersync is None:
             return
@@ -1001,14 +990,11 @@
         clock = self.print_time_to_clock(print_time)
         if clock < 0:
             return
-<<<<<<< HEAD
+        for cb in self._flush_callbacks:
+            cb(print_time, clock)
         
         # NOTE: steppersync_flush: find and transmit any scheduled steps 
         #       prior to the given 'clock' (see stepcompress.c).
-=======
-        for cb in self._flush_callbacks:
-            cb(print_time, clock)
->>>>>>> 6b09cba4
         ret = self._ffi_lib.steppersync_flush(self._steppersync, clock)
         
         # NOTE: Sometimes causing "invalid sequence" error in stepcompress,
