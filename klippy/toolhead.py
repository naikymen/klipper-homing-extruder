# Code for coordinating events on the printer toolhead
#
# Copyright (C) 2016-2021  Kevin O'Connor <kevin@koconnor.net>
#
# This file may be distributed under the terms of the GNU GPLv3 license.
import math, logging, importlib
import mcu, chelper, kinematics.extruder
import time

# Common suffixes: _d is distance (in mm), _v is velocity (in
#   mm/second), _v2 is velocity squared (mm^2/s^2), _t is time (in
#   seconds), _r is ratio (scalar between 0.0 and 1.0)

# Class to track each move request
class Move:
    def __init__(self, toolhead, start_pos, end_pos, speed):
        self.toolhead = toolhead
        self.start_pos = tuple(start_pos)
        self.end_pos = tuple(end_pos)
        self.accel = toolhead.max_accel
        self.junction_deviation = toolhead.junction_deviation
        self.timing_callbacks = []
        # NOTE: "toolhead.max_velocity" contains the value from the config file.
        #       The "speed" argument comes from the call at "toolhead.move",
        #       which is the feedrate "F" GCODE argument times a factor:
        #           gcode_speed * self.speed_factor
        #       This factor is by default "1. / 60." to convert feedrate units
        #       from mm/min to mm/sec (e.g. F600 is 10 mm/sec).
        velocity = min(speed, toolhead.max_velocity)
        self.is_kinematic_move = True

        # NOTE: compute the 4 components of the displacement vector.
        self.axes_d = axes_d = [end_pos[i] - start_pos[i] for i in (0, 1, 2, 3)]
        
        # NOTE: compute the euclidean magnitude of the displacement vector.
        self.move_d = move_d = math.sqrt(sum([d*d for d in axes_d[:3]]))
        
        # TODO: this seems strange, some numerical instability handling, probably.
        if move_d < .000000001:
            # Extrude only move
            self.end_pos = (start_pos[0], start_pos[1], start_pos[2],
                            end_pos[3])
            axes_d[0] = axes_d[1] = axes_d[2] = 0.
            self.move_d = move_d = abs(axes_d[3])
            inv_move_d = 0.
            if move_d:
                inv_move_d = 1. / move_d
            self.accel = 99999999.9
            velocity = speed
            self.is_kinematic_move = False
        else:
            inv_move_d = 1. / move_d
        
        # NOTE: compute a ratio between each component of the displacement
        #       vector and the total magnitude.
        self.axes_r = [d * inv_move_d for d in axes_d]
        
        self.min_move_t = move_d / velocity
        # Junction speeds are tracked in velocity squared.  The
        # delta_v2 is the maximum amount of this squared-velocity that
        # can change in this move.
        self.max_start_v2 = 0.
        self.max_cruise_v2 = velocity**2
        self.delta_v2 = 2.0 * move_d * self.accel
        self.max_smoothed_v2 = 0.
        self.smooth_delta_v2 = 2.0 * move_d * toolhead.max_accel_to_decel
    def limit_speed(self, speed, accel):
        speed2 = speed**2
        if speed2 < self.max_cruise_v2:
            self.max_cruise_v2 = speed2
            self.min_move_t = self.move_d / speed
        self.accel = min(self.accel, accel)
        self.delta_v2 = 2.0 * self.move_d * self.accel
        self.smooth_delta_v2 = min(self.smooth_delta_v2, self.delta_v2)
    def move_error(self, msg="Move out of range"):
        ep = self.end_pos
        m = "%s: %.3f %.3f %.3f [%.3f]" % (msg, ep[0], ep[1], ep[2], ep[3])
        return self.toolhead.printer.command_error(m)
    def calc_junction(self, prev_move):
        if not self.is_kinematic_move or not prev_move.is_kinematic_move:
            return
        # Allow extruder to calculate its maximum junction
        extruder_v2 = self.toolhead.extruder.calc_junction(prev_move, self)
        # Find max velocity using "approximated centripetal velocity"
        axes_r = self.axes_r
        prev_axes_r = prev_move.axes_r
        junction_cos_theta = -(axes_r[0] * prev_axes_r[0]
                               + axes_r[1] * prev_axes_r[1]
                               + axes_r[2] * prev_axes_r[2])
        if junction_cos_theta > 0.999999:
            return
        junction_cos_theta = max(junction_cos_theta, -0.999999)
        sin_theta_d2 = math.sqrt(0.5*(1.0-junction_cos_theta))
        R_jd = sin_theta_d2 / (1. - sin_theta_d2)
        # Approximated circle must contact moves no further away than mid-move
        tan_theta_d2 = sin_theta_d2 / math.sqrt(0.5*(1.0+junction_cos_theta))
        move_centripetal_v2 = .5 * self.move_d * tan_theta_d2 * self.accel
        prev_move_centripetal_v2 = (.5 * prev_move.move_d * tan_theta_d2
                                    * prev_move.accel)
        # Apply limits
        self.max_start_v2 = min(
            R_jd * self.junction_deviation * self.accel,
            R_jd * prev_move.junction_deviation * prev_move.accel,
            move_centripetal_v2, prev_move_centripetal_v2,
            extruder_v2, self.max_cruise_v2, prev_move.max_cruise_v2,
            prev_move.max_start_v2 + prev_move.delta_v2)
        self.max_smoothed_v2 = min(
            self.max_start_v2
            , prev_move.max_smoothed_v2 + prev_move.smooth_delta_v2)
    def set_junction(self, start_v2, cruise_v2, end_v2):
        # Determine accel, cruise, and decel portions of the move distance
        half_inv_accel = .5 / self.accel
        accel_d = (cruise_v2 - start_v2) * half_inv_accel
        decel_d = (cruise_v2 - end_v2) * half_inv_accel
        cruise_d = self.move_d - accel_d - decel_d
        # Determine move velocities
        self.start_v = start_v = math.sqrt(start_v2)
        self.cruise_v = cruise_v = math.sqrt(cruise_v2)
        self.end_v = end_v = math.sqrt(end_v2)
        # Determine time spent in each portion of move (time is the
        # distance divided by average velocity)
        self.accel_t = accel_d / ((start_v + cruise_v) * 0.5)
        self.cruise_t = cruise_d / cruise_v
        self.decel_t = decel_d / ((end_v + cruise_v) * 0.5)

LOOKAHEAD_FLUSH_TIME = 0.250

# Class to track a list of pending move requests and to facilitate
# "look-ahead" across moves to reduce acceleration between moves.
class MoveQueue:
    def __init__(self, toolhead):
        self.toolhead = toolhead
        self.queue = []
        self.junction_flush = LOOKAHEAD_FLUSH_TIME
    def reset(self):
        del self.queue[:]
        self.junction_flush = LOOKAHEAD_FLUSH_TIME
    def set_flush_time(self, flush_time):
        self.junction_flush = flush_time
    def get_last(self):
        if self.queue:
            return self.queue[-1]
        return None
    def flush(self, lazy=False):
        # NOTE: called by "add_move" when: 
        #       "Enough moves have been queued to reach the target flush time."
        #       Also called by "flush_step_generation".
        
        self.junction_flush = LOOKAHEAD_FLUSH_TIME
        
        # NOTE: logging for tracing activity
        logging.info("\n\nMoveQueue flush: function triggered.\n\n")
        
        update_flush_count = lazy
        queue = self.queue
        flush_count = len(queue)
        # Traverse queue from last to first move and determine maximum
        # junction speed assuming the robot comes to a complete stop
        # after the last move.
        delayed = []
        next_end_v2 = next_smoothed_v2 = peak_cruise_v2 = 0.
        for i in range(flush_count-1, -1, -1):
            move = queue[i]
            reachable_start_v2 = next_end_v2 + move.delta_v2
            start_v2 = min(move.max_start_v2, reachable_start_v2)
            reachable_smoothed_v2 = next_smoothed_v2 + move.smooth_delta_v2
            smoothed_v2 = min(move.max_smoothed_v2, reachable_smoothed_v2)
            if smoothed_v2 < reachable_smoothed_v2:
                # It's possible for this move to accelerate
                if (smoothed_v2 + move.smooth_delta_v2 > next_smoothed_v2
                    or delayed):
                    # This move can decelerate or this is a full accel
                    # move after a full decel move
                    if update_flush_count and peak_cruise_v2:
                        flush_count = i
                        update_flush_count = False
                    peak_cruise_v2 = min(move.max_cruise_v2, (
                        smoothed_v2 + reachable_smoothed_v2) * .5)
                    if delayed:
                        # Propagate peak_cruise_v2 to any delayed moves
                        if not update_flush_count and i < flush_count:
                            mc_v2 = peak_cruise_v2
                            for m, ms_v2, me_v2 in reversed(delayed):
                                mc_v2 = min(mc_v2, ms_v2)
                                m.set_junction(min(ms_v2, mc_v2), mc_v2
                                               , min(me_v2, mc_v2))
                        del delayed[:]
                if not update_flush_count and i < flush_count:
                    cruise_v2 = min((start_v2 + reachable_start_v2) * .5
                                    , move.max_cruise_v2, peak_cruise_v2)
                    move.set_junction(min(start_v2, cruise_v2), cruise_v2
                                      , min(next_end_v2, cruise_v2))
            else:
                # Delay calculating this move until peak_cruise_v2 is known
                delayed.append((move, start_v2, next_end_v2))
            next_end_v2 = start_v2
            next_smoothed_v2 = smoothed_v2
        
        if update_flush_count or not flush_count:
            return
        
        # Generate step times for all moves ready to be flushed
        # NOTE: So far, the clock time when this move will be sent are not known.
        self.toolhead._process_moves(moves=queue[:flush_count])

        # Remove processed moves from the queue
        del queue[:flush_count]

    def add_move(self, move):
        self.queue.append(move)
        if len(self.queue) == 1:
            return
        move.calc_junction(self.queue[-2])
        self.junction_flush -= move.min_move_t
        if self.junction_flush <= 0.:
            # Enough moves have been queued to reach the target flush time.
            self.flush(lazy=True)

# TODO: this quantity is undocumented.
MIN_KIN_TIME = 0.100

# NOTE: Some insight on this parameter may be available here:
#       https://github.com/Klipper3d/klipper/commit/7ca86f17232e5e0653de512b6322c301b153919c
MOVE_BATCH_TIME = 0.500

SDS_CHECK_TIME = 0.001 # step+dir+step filter in stepcompress.c

DRIP_SEGMENT_TIME = 0.050
DRIP_TIME = 0.100
class DripModeEndSignal(Exception):
    pass

# Main code to track events (and their timing) on the printer toolhead
class ToolHead:
    def __init__(self, config):
        self.printer = config.get_printer()
        self.reactor = self.printer.get_reactor()
        self.all_mcus = [
            m for n, m in self.printer.lookup_objects(module='mcu')]
        self.mcu = self.all_mcus[0]
        self.can_pause = True
        if self.mcu.is_fileoutput():
            self.can_pause = False
        self.move_queue = MoveQueue(self)
        self.commanded_pos = [0., 0., 0., 0.]
        self.printer.register_event_handler("klippy:shutdown",
                                            self._handle_shutdown)
        # Velocity and acceleration control
        self.max_velocity = config.getfloat('max_velocity', above=0.)
        self.max_accel = config.getfloat('max_accel', above=0.)
        self.requested_accel_to_decel = config.getfloat(
            'max_accel_to_decel', self.max_accel * 0.5, above=0.)
        self.max_accel_to_decel = self.requested_accel_to_decel
        self.square_corner_velocity = config.getfloat(
            'square_corner_velocity', 5., minval=0.)
        self.junction_deviation = 0.
        self._calc_junction_deviation()
        # Print time tracking
        self.buffer_time_low = config.getfloat(
            'buffer_time_low', 1.000, above=0.)
        self.buffer_time_high = config.getfloat(
            'buffer_time_high', 2.000, above=self.buffer_time_low)
        self.buffer_time_start = config.getfloat(
            'buffer_time_start', 0.250, above=0.)
        self.move_flush_time = config.getfloat(
            'move_flush_time', 0.050, above=0.)
        self.print_time = 0.
        self.special_queuing_state = "Flushed"
        self.need_check_stall = -1.
        self.flush_timer = self.reactor.register_timer(self._flush_handler)
        self.move_queue.set_flush_time(self.buffer_time_high)
        self.idle_flush_print_time = 0.
        self.print_stall = 0
        self.drip_completion = None
        # Kinematic step generation scan window time tracking
        self.kin_flush_delay = SDS_CHECK_TIME
        self.kin_flush_times = []
        self.force_flush_time = self.last_kin_move_time = 0.
        # Setup iterative solver
        ffi_main, ffi_lib = chelper.get_ffi()
        self.trapq = ffi_main.gc(ffi_lib.trapq_alloc(), ffi_lib.trapq_free)
        self.trapq_append = ffi_lib.trapq_append
        self.trapq_finalize_moves = ffi_lib.trapq_finalize_moves
        self.step_generators = []
        # Create kinematics class
        gcode = self.printer.lookup_object('gcode')
        self.Coord = gcode.Coord
        self.extruder = kinematics.extruder.DummyExtruder(self.printer)
        kin_name = config.get('kinematics')
        try:
            mod = importlib.import_module('kinematics.' + kin_name)
            self.kin = mod.load_kinematics(self, config)
        except config.error as e:
            raise
        except self.printer.lookup_object('pins').error as e:
            raise
        except:
            msg = "Error loading kinematics '%s'" % (kin_name,)
            logging.exception(msg)
            raise config.error(msg)
        # Register commands
        gcode.register_command('G4', self.cmd_G4)
        gcode.register_command('M400', self.cmd_M400)
        gcode.register_command('SET_VELOCITY_LIMIT',
                               self.cmd_SET_VELOCITY_LIMIT,
                               desc=self.cmd_SET_VELOCITY_LIMIT_help)
        gcode.register_command('M204', self.cmd_M204)
        # Load some default modules
        modules = ["gcode_move", "homing", "idle_timeout", "statistics",
                   "manual_probe", "tuning_tower"]
        for module_name in modules:
            self.printer.load_object(config, module_name)
    # Print time tracking
    def _update_move_time(self, next_print_time):
        batch_time = MOVE_BATCH_TIME
        # NOTE: called by "flush_step_generation", "_process_moves", 
        #       "dwell", and "_update_drip_move_time".
        # NOTE: This function updates "self.print_time" directly.
        #       It updates "self.print_time" until it is greater than
        #       the provided "next_print_time".
        # NOTE: It also calls trapq_finalize_moves on the extruder and toolhead.
        # NOTE: a possible "use case" in the code is to:
        #           "Generate steps for moves"

        kin_flush_delay = self.kin_flush_delay
<<<<<<< HEAD
        lkft = self.last_kin_flush_time
        # TODO: I don't yet understand what the loop is meant to accomplish.
=======
        fft = self.force_flush_time
>>>>>>> b54131d1
        while 1:
            self.print_time = min(self.print_time + batch_time, next_print_time)
            sg_flush_time = max(fft, self.print_time - kin_flush_delay)
            for sg in self.step_generators:
                # NOTE: this list has been populated with "generate_steps" functions,
                #       one per stepper. Those in turn end up calling "ffi_lib.itersolve_generate_steps"
                #       which it meant to "Generate step times for a range of moves on the trapq".
                sg(sg_flush_time)
<<<<<<< HEAD
            free_time = max(lkft, sg_flush_time - kin_flush_delay)
            
            # NOTE: Update move times on the toolhead, meaning:
            #           "Expire any moves older than `free_time` from
            #           the trapezoid velocity queue" (see trapq.c).
=======
            free_time = max(fft, sg_flush_time - kin_flush_delay)
>>>>>>> b54131d1
            self.trapq_finalize_moves(self.trapq, free_time)
            
            # NOTE: Update move times on the extruder
            #       by calling "trapq_finalize_moves" in PrinterExtruder.
            self.extruder.update_move_time(free_time)
<<<<<<< HEAD

            mcu_flush_time = max(lkft, sg_flush_time - self.move_flush_time)
=======
            mcu_flush_time = max(fft, sg_flush_time - self.move_flush_time)
>>>>>>> b54131d1
            for m in self.all_mcus:
                # NOTE: The following may find and transmit any scheduled steps 
                #       prior to the given 'mcu_flush_time' (see stepcompress.c).
                m.flush_moves(mcu_flush_time)
            if self.print_time >= next_print_time:
                break
    
    def _calc_print_time(self):
        # NOTE: called during "special" queuing states, 
        #       by "get_last_move_time" or "_process_moves".
        # NOTE: This function updates "self.print_time" directly.

        # NOTE: get the current (host) system time.
        curtime = self.reactor.monotonic()
        
        # NOTE: method from MCU (at mcu.py) that calls the
        #       "self._clocksync.estimated_print_time" 
        #       method from the ClockSync class (at clocksync.py).
        #       The method uses "get_clock" to get "self.clock_est" 
        #       from the ClockSync class. That object is updated in 
        #       the background by "_handle_clock" which:
        #       "is invoked from background thread" for "MCU clock querying".
        est_print_time = self.mcu.estimated_print_time(curtime)
<<<<<<< HEAD

        # NOTE: Guessing that the following adds potential delays to 
        #       the MCU time, estimating a "minimum print time".
        kin_time = max(est_print_time + MIN_KIN_TIME, self.last_kin_flush_time)
=======
        kin_time = max(est_print_time + MIN_KIN_TIME, self.force_flush_time)
>>>>>>> b54131d1
        kin_time += self.kin_flush_delay
        min_print_time = max(est_print_time + self.buffer_time_start, kin_time)

        if min_print_time > self.print_time:
            self.print_time = min_print_time
            self.printer.send_event("toolhead:sync_print_time",
                                    curtime, est_print_time, self.print_time)
    def _process_moves(self, moves):
        # NOTE: this ToolHead method is called during the execution of 
        #       the "flush" method in a "MoveQueue" class instance.
        #       The "moves" argument receives a "queue" of moves "ready to be flushed".
        
        # NOTE: logging for tracing activity
        logging.info("\n\nToolHead _process_moves: function triggered.\n\n")
        
        # Resync print_time if necessary
        if self.special_queuing_state:
            if self.special_queuing_state != "Drip":
                # Transition from "Flushed"/"Priming" state to main state
                self.special_queuing_state = ""
                self.need_check_stall = -1.
                # NOTE: updates the "self._next_timer" object in the "reactor".
                self.reactor.update_timer(self.flush_timer, self.reactor.NOW)
            
            # NOTE Update "self.print_time".
            self._calc_print_time()
            # NOTE: Also sends a "toolhead:sync_print_time" event, handled by
            #       "handle_sync_print_time" at "idle_timeout.py". It calls
            #       "reactor.update_timer" and sends an "idle_timeout:printing" 
            #       event (which is only handled by tmc2660.py).
            logging.info(f"\n\nToolHead _process_moves: self.print_time={str(self.print_time)}\n\n")
        
        # Queue moves into trapezoid motion queue (trapq)
        # NOTE: the "trapq" is possibly something like a CFFI object.
        #       From the following I interpret that it is actually this
        #       object the one responsible for sending commands to
        #       the MCUs.
        next_move_time = self.print_time
        for move in moves:
            logging.info(f"ToolHead _process_moves: next_move_time={str(next_move_time)}")
            if move.is_kinematic_move:
                self.trapq_append(
                    self.trapq, next_move_time,
                    move.accel_t, move.cruise_t, move.decel_t,
                    move.start_pos[0], move.start_pos[1], move.start_pos[2],
                    move.axes_r[0], move.axes_r[1], move.axes_r[2],
                    move.start_v, move.cruise_v, move.accel)
            if move.axes_d[3]:
                # NOTE: the extruder stepper move is likely synced to the main
                #       XYZ movement here, by sharing the "next_move_time"
                #       parameter in the call.
                self.extruder.move(print_time=next_move_time, move=move)
            next_move_time = (next_move_time + move.accel_t
                              + move.cruise_t + move.decel_t)
            for cb in move.timing_callbacks:
                # NOTE: execute any "callbacks" registered to be
                #       run at the end of this move.
                cb(next_move_time)
        
        # Generate steps for moves
        if self.special_queuing_state:
            # NOTE: this block is executed when "special_queuing_state" is not None.
            # NOTE: loging "next_move_time" for tracing.
            logging.info("\n\nToolHead _process_moves: " +
                         "calling _update_drip_move_time with " +
                         f"next_move_time={str(next_move_time)}\n\n")
            # NOTE: this function loops "while self.print_time < next_print_time".
            #       It "pauses before sending more steps" using "drip_completion.wait",
            #       and calls "_update_move_time". 
            self._update_drip_move_time(next_move_time)
        
        # NOTE: "next_move_time" is the last "self.print_time" plus the
        #       time added by the new moves sento to trapq.
        #       Here, it is passed to "_update_move_time" (which updates
        #       "self.print_time" and calls "trapq_finalize_moves") and
        #       to overwrite "self.last_kin_move_time".
        logging.info(f"\n\nToolHead _process_moves: _update_move_time with next_move_time={str(next_move_time)}\n\n")
        self._update_move_time(next_move_time)
<<<<<<< HEAD
        logging.info(f"\n\nToolHead _process_moves: last_kin_move_time set to next_move_time={str(next_move_time)}\n\n")
        self.last_kin_move_time = next_move_time
        
=======
        self.last_kin_move_time = max(self.last_kin_move_time, next_move_time)
>>>>>>> b54131d1
    def flush_step_generation(self):
        # Transition from "Flushed"/"Priming"/main state to "Flushed" state
        # NOTE: a "use case" for drip moves is to: 'Exit "Drip" state'

        # NOTE: this is the "flush" method from a "MoveQueue" object.
        #       It calls "_process_moves" on the moves in the queue that
        #       are "ready to be flushed", and removes them from the queue.
        self.move_queue.flush()

        # NOTE: the state is set to "FLushed" which is still a
        #       "special" state (i.e. not the "" main state)
        self.special_queuing_state = "Flushed"
        self.need_check_stall = -1.

        # NOTE: updates the "self._next_timer" object in the "reactor",
        #       and sets "flush_timer.waketime" to "self.reactor.NEVER".
        self.reactor.update_timer(self.flush_timer, self.reactor.NEVER)

        # NOTE: sets "self.junction_flush" to "self.buffer_time_high"
        #       in the MoveQueue class. Note that the "junction_flush"
        #       is reset when the "flush" method is called. Not sure
        #       what this accomplishes.
        self.move_queue.set_flush_time(self.buffer_time_high)

        self.idle_flush_print_time = 0.
<<<<<<< HEAD
        flush_time = self.last_kin_move_time + self.kin_flush_delay
        flush_time = max(flush_time, self.print_time - self.kin_flush_delay)
        # NOTE: this is the only place where "last_kin_flush_time" is updated.
        self.last_kin_flush_time = max(self.last_kin_flush_time, flush_time)
        # NOTE: the following updates "self.print_time" and 
        #       calls "trapq_finalize_moves".
        self._update_move_time(next_print_time=max(self.print_time, 
                                                   self.last_kin_flush_time))
    
=======
        # Determine actual last "itersolve" flush time
        lastf = self.print_time - self.kin_flush_delay
        # Calculate flush time that includes kinematic scan windows
        flush_time = max(lastf, self.last_kin_move_time + self.kin_flush_delay)
        if flush_time > self.print_time:
            # Flush in small time chunks
            self._update_move_time(flush_time)
        # Flush kinematic scan windows and step buffers
        self.force_flush_time = max(self.force_flush_time, flush_time)
        self._update_move_time(max(self.print_time, self.force_flush_time))
>>>>>>> b54131d1
    def _flush_lookahead(self):
        if self.special_queuing_state:
            return self.flush_step_generation()
        self.move_queue.flush()
    
    def get_last_move_time(self):
        # NOTE: this method probably returns a "safe" time
        #       which can be used to schedule a new move,
        #       after others have finished.

        # NOTE: The "_flush_lookahead" method calls:
        #       - flush_step_generation: which updates "self.print_time" through "_update_move_time".
        #       - move_queue.flush: also ends up updating "self.print_time".
        self._flush_lookahead()

        # NOTE: the "_calc_print_time" function also updates "self.print_time"
        if self.special_queuing_state:
            self._calc_print_time()
        
        return self.print_time
    
    def _check_stall(self):
        eventtime = self.reactor.monotonic()
        if self.special_queuing_state:
            if self.idle_flush_print_time:
                # Was in "Flushed" state and got there from idle input
                est_print_time = self.mcu.estimated_print_time(eventtime)
                if est_print_time < self.idle_flush_print_time:
                    self.print_stall += 1
                self.idle_flush_print_time = 0.
            # Transition from "Flushed"/"Priming" state to "Priming" state
            self.special_queuing_state = "Priming"
            self.need_check_stall = -1.
            self.reactor.update_timer(self.flush_timer, eventtime + 0.100)
        # Check if there are lots of queued moves and stall if so
        while 1:
            est_print_time = self.mcu.estimated_print_time(eventtime)
            buffer_time = self.print_time - est_print_time
            stall_time = buffer_time - self.buffer_time_high
            if stall_time <= 0.:
                break
            if not self.can_pause:
                self.need_check_stall = self.reactor.NEVER
                return
            eventtime = self.reactor.pause(eventtime + min(1., stall_time))
        if not self.special_queuing_state:
            # In main state - defer stall checking until needed
            self.need_check_stall = (est_print_time + self.buffer_time_high
                                     + 0.100)
    def _flush_handler(self, eventtime):
        try:
            print_time = self.print_time
            buffer_time = print_time - self.mcu.estimated_print_time(eventtime)
            if buffer_time > self.buffer_time_low:
                # Running normally - reschedule check
                return eventtime + buffer_time - self.buffer_time_low
            # Under ran low buffer mark - flush lookahead queue
            self.flush_step_generation()
            if print_time != self.print_time:
                self.idle_flush_print_time = self.print_time
        except:
            logging.exception("Exception in flush_handler")
            self.printer.invoke_shutdown("Exception in flush_handler")
        return self.reactor.NEVER
    
    # Movement commands
    def get_position(self):
        return list(self.commanded_pos)
    
    def set_position(self, newpos, homing_axes=()):
        self.flush_step_generation()
        ffi_main, ffi_lib = chelper.get_ffi()
        ffi_lib.trapq_set_position(self.trapq, self.print_time,
                                   newpos[0], newpos[1], newpos[2])
        self.commanded_pos[:] = newpos
        
        # NOTE: calls "rail.set_position"/"itersolve_set_position"
        self.kin.set_position(newpos, homing_axes)
        
        self.printer.send_event("toolhead:set_position")
    
    def move(self, newpos, speed):
        move = Move(toolhead=self, 
                    start_pos=self.commanded_pos,
                    end_pos=newpos, 
                    speed=speed)
        # NOTE: So far, the clock time for when this move
        #       will be sent are not known.
        # NOTE: Stepper move commands are not sent with
        #       a "clock" argument.

        # NOTE: move checks.
        if not move.move_d:
            return
        if move.is_kinematic_move:
            self.kin.check_move(move)
        if move.axes_d[3]:
            self.extruder.check_move(move)
        
        # NOTE: update "commanded_pos" with the "end_pos"
        #       of the current move command.
        self.commanded_pos[:] = move.end_pos
        
        # NOTE: add the Move object to the MoveQueue.
        self.move_queue.add_move(move)
        
        if self.print_time > self.need_check_stall:
            self._check_stall()
    
    def manual_move(self, coord, speed):
        # NOTE: the "manual_move" command interprets "None" values
        #       as the latest (commanded) coordinates.
        curpos = list(self.commanded_pos)
        for i in range(len(coord)):
            if coord[i] is not None:
                curpos[i] = coord[i]
        self.move(curpos, speed)
        # NOTE: this event is handled by "reset_last_position"
        #       (at gcode_move.py) which updates "self.last_position"
        #       in the GCodeMove class.
        self.printer.send_event("toolhead:manual_move")
    
    def dwell(self, delay):
        # NOTE: get_last_move_time runs "_flush_lookahead" which then
        #       calls "flush" on the MoveQueue, and ends up calling 
        #       "_update_move_time", which updates "self.print_time".
        #       In essence "get_last_move_time" returns an updated
        #       "self.print_time". The delay is then added to it.
        next_print_time = self.get_last_move_time() + max(0., delay)
        self._update_move_time(next_print_time=next_print_time)
        self._check_stall()
    
    def wait_moves(self):
        self._flush_lookahead()
        eventtime = self.reactor.monotonic()
        while (not self.special_queuing_state
               or self.print_time >= self.mcu.estimated_print_time(eventtime)):
            if not self.can_pause:
                break
            eventtime = self.reactor.pause(eventtime + 0.100)
    def set_extruder(self, extruder, extrude_pos):
        self.extruder = extruder
        self.commanded_pos[3] = extrude_pos
    def get_extruder(self):
        return self.extruder
    
    # Homing "drip move" handling
    def _update_drip_move_time(self, next_print_time):
        # NOTE: called by "_process_moves" when in a "special_queuing_state"
        #       (i.e. when its value is not "" or None).
        flush_delay = DRIP_TIME + self.move_flush_time + self.kin_flush_delay
        while self.print_time < next_print_time:
            # NOTE: "drip_completion.test" is likely a method from "ReactorCompletion",
            #       but is beyond my understanding and deathwishes for spelunking.
            # TODO: ask what it is for!
            if self.drip_completion.test():
                # NOTE: this "exception" does nothing, it "passes",
                #       but it is caught at the "drip_move" method,
                #       which runs "move_queue.reset" and "trapq_finalize_moves"
                #       in response. This must be an "alternate" way to break
                #       the while loop. A bit hacky though.
                raise DripModeEndSignal()
            curtime = self.reactor.monotonic()
            est_print_time = self.mcu.estimated_print_time(curtime)
            wait_time = self.print_time - est_print_time - flush_delay
            if wait_time > 0. and self.can_pause:
                # Pause before sending more steps
                self.drip_completion.wait(curtime + wait_time)
                continue
            npt = min(self.print_time + DRIP_SEGMENT_TIME, next_print_time)
            # NOTE: this updates "self.print_time" and calls "trapq_finalize_moves",
            #       possibly to "Generate steps for moves".
            self._update_move_time(next_print_time=npt)
            # NOTE: because how "print_time" is updated, the while loop will end
            #       before "self.print_time >= next_print_time" by "MOVE_BATCH_TIME".
    
    def drip_move(self, newpos, speed, drip_completion):
        # NOTE: "drip_completion=all_endstop_trigger" is 
        #       probably made from "reactor.completion" objects.
        self.dwell(self.kin_flush_delay)
        # Transition from "Flushed"/"Priming"/main state to "Drip" state
        self.move_queue.flush()
        self.special_queuing_state = "Drip"
        self.need_check_stall = self.reactor.NEVER
        self.reactor.update_timer(self.flush_timer, self.reactor.NEVER)
        self.move_queue.set_flush_time(self.buffer_time_high)
        self.idle_flush_print_time = 0.
        self.drip_completion = drip_completion
        
        # Submit move
        try:
            # NOTE: uses "add_move", to add a move to the "move_queue".
            # NOTE: logging for tracing activity
            logging.info("\n\ndrip_move: sending move to the queue.\n\n")
            self.move(newpos, speed)
        except self.printer.command_error as e:
            self.flush_step_generation()
            raise
        
        # Transmit move in "drip" mode
        try:
            # NOTE: because the flush function is called with a 
            #       not None "special_queuing_state", the "_process_moves" 
            #       call will use "_update_drip_move_time".
            # NOTE: logging for tracing activity
            logging.info("\n\ndrip_move: flushing move queue / transmitting move.\n\n")
            self.move_queue.flush()
        except DripModeEndSignal as e:
            logging.info("\n\ndrip_move: resetting move queue / DripModeEndSignal caught.\n\n")
            # NOTE: deletes al moves in the queue
            self.move_queue.reset()
            # NOTE: This calls a function in "trapq.c", described as:
            #       - Expire any moves older than `print_time` from the trapezoid velocity queue
            #       - Flush all moves from trapq (in the case of print_time=NEVER_TIME)
            #       I am guessing here that "older" means "with a smaller timestamp",
            #       otherwise it does not make sense.
            self.trapq_finalize_moves(self.trapq, self.reactor.NEVER)
<<<<<<< HEAD
            
            # NOTE: the above may be specific to toolhead and not to extruder...
            #       Add an "event" that calls this same method on the 
            #       extruder trapq as well.
            #self.printer.send_event("toolhead:trapq_finalize_extruder_drip_moves", 
            #                        self.reactor.NEVER, self.extruder.name)
            # NOTE: Alternatively, use the "update_move_time" of the extruder object.
            #       This function calls "trapq_finalize_moves(self.trapq, flush_time)"
            #       on the extruder's trapq.
            # TODO: Whether it will mess with XYZ-only homing or not remains to be tested.
            self.extruder.update_move_time(flush_time=self.reactor.NEVER)
        
=======
            self.extruder.update_move_time(flush_time=self.reactor.NEVER)
>>>>>>> b54131d1
        # Exit "Drip" state
        # NOTE: logging for tracing activity
        logging.info("\n\ndrip_move: calling flush_step_generation / exit drip state.\n\n")
        # NOTE: the "flush_step_generation" method, which calls:
        #       - "flush", which should do nothing (dine just above, and the queue is empty).
        #       - "reactor.update_timer"
        #       - "move_queue.set_flush_time"
        #       - "_update_move_time"
        # NOTE: pausing the program here prevented the "second home" move
        #       issue during homing the extruder with a drip move. The solution
        #       was to also call "trapq_finalize_moves" on the extruder's "trapq"
        #       above, and just before "flush_step_generation" below.
        self.flush_step_generation()
    
    # Misc commands
    def stats(self, eventtime):
        for m in self.all_mcus:
            m.check_active(self.print_time, eventtime)
        buffer_time = self.print_time - self.mcu.estimated_print_time(eventtime)
        is_active = buffer_time > -60. or not self.special_queuing_state
        if self.special_queuing_state == "Drip":
            buffer_time = 0.
        return is_active, "print_time=%.3f buffer_time=%.3f print_stall=%d" % (
            self.print_time, max(buffer_time, 0.), self.print_stall)
    def check_busy(self, eventtime):
        est_print_time = self.mcu.estimated_print_time(eventtime)
        lookahead_empty = not self.move_queue.queue
        return self.print_time, est_print_time, lookahead_empty
    def get_status(self, eventtime):
        print_time = self.print_time
        estimated_print_time = self.mcu.estimated_print_time(eventtime)
        res = dict(self.kin.get_status(eventtime))
        res.update({ 'print_time': print_time,
                     'stalls': self.print_stall,
                     'estimated_print_time': estimated_print_time,
                     'extruder': self.extruder.get_name(),
                     'position': self.Coord(*self.commanded_pos),
                     'max_velocity': self.max_velocity,
                     'max_accel': self.max_accel,
                     'max_accel_to_decel': self.requested_accel_to_decel,
                     'square_corner_velocity': self.square_corner_velocity})
        return res
    def _handle_shutdown(self):
        self.can_pause = False
        self.move_queue.reset()
    def get_kinematics(self):
        return self.kin
    def get_trapq(self):
        return self.trapq
    def register_step_generator(self, handler):
        self.step_generators.append(handler)
    def note_step_generation_scan_time(self, delay, old_delay=0.):
        self.flush_step_generation()
        cur_delay = self.kin_flush_delay
        if old_delay:
            self.kin_flush_times.pop(self.kin_flush_times.index(old_delay))
        if delay:
            self.kin_flush_times.append(delay)
        new_delay = max(self.kin_flush_times + [SDS_CHECK_TIME])
        self.kin_flush_delay = new_delay
    def register_lookahead_callback(self, callback):
        last_move = self.move_queue.get_last()
        if last_move is None:
            callback(self.get_last_move_time())
            return
        last_move.timing_callbacks.append(callback)
    def note_kinematic_activity(self, kin_time):
        self.last_kin_move_time = max(self.last_kin_move_time, kin_time)
    def get_max_velocity(self):
        return self.max_velocity, self.max_accel
    def _calc_junction_deviation(self):
        scv2 = self.square_corner_velocity**2
        self.junction_deviation = scv2 * (math.sqrt(2.) - 1.) / self.max_accel
        self.max_accel_to_decel = min(self.requested_accel_to_decel,
                                      self.max_accel)
    def cmd_G4(self, gcmd):
        # Dwell
        delay = gcmd.get_float('P', 0., minval=0.) / 1000.
        self.dwell(delay)
    def cmd_M400(self, gcmd):
        # Wait for current moves to finish
        self.wait_moves()
    cmd_SET_VELOCITY_LIMIT_help = "Set printer velocity limits"
    def cmd_SET_VELOCITY_LIMIT(self, gcmd):
        max_velocity = gcmd.get_float('VELOCITY', None, above=0.)
        max_accel = gcmd.get_float('ACCEL', None, above=0.)
        square_corner_velocity = gcmd.get_float(
            'SQUARE_CORNER_VELOCITY', None, minval=0.)
        requested_accel_to_decel = gcmd.get_float(
            'ACCEL_TO_DECEL', None, above=0.)
        if max_velocity is not None:
            self.max_velocity = max_velocity
        if max_accel is not None:
            self.max_accel = max_accel
        if square_corner_velocity is not None:
            self.square_corner_velocity = square_corner_velocity
        if requested_accel_to_decel is not None:
            self.requested_accel_to_decel = requested_accel_to_decel
        self._calc_junction_deviation()
        msg = ("max_velocity: %.6f\n"
               "max_accel: %.6f\n"
               "max_accel_to_decel: %.6f\n"
               "square_corner_velocity: %.6f" % (
                   self.max_velocity, self.max_accel,
                   self.requested_accel_to_decel,
                   self.square_corner_velocity))
        self.printer.set_rollover_info("toolhead", "toolhead: %s" % (msg,))
        if (max_velocity is None and
            max_accel is None and
            square_corner_velocity is None and
            requested_accel_to_decel is None):
            gcmd.respond_info(msg, log=False)
    def cmd_M204(self, gcmd):
        # Use S for accel
        accel = gcmd.get_float('S', None, above=0.)
        if accel is None:
            # Use minimum of P and T for accel
            p = gcmd.get_float('P', None, above=0.)
            t = gcmd.get_float('T', None, above=0.)
            if p is None or t is None:
                gcmd.respond_info('Invalid M204 command "%s"'
                                  % (gcmd.get_commandline(),))
                return
            accel = min(p, t)
        self.max_accel = accel
        self._calc_junction_deviation()

def add_printer_objects(config):
    config.get_printer().add_object('toolhead', ToolHead(config))
    kinematics.extruder.add_printer_objects(config)<|MERGE_RESOLUTION|>--- conflicted
+++ resolved
@@ -323,12 +323,8 @@
         #           "Generate steps for moves"
 
         kin_flush_delay = self.kin_flush_delay
-<<<<<<< HEAD
-        lkft = self.last_kin_flush_time
+        fft = self.force_flush_time
         # TODO: I don't yet understand what the loop is meant to accomplish.
-=======
-        fft = self.force_flush_time
->>>>>>> b54131d1
         while 1:
             self.print_time = min(self.print_time + batch_time, next_print_time)
             sg_flush_time = max(fft, self.print_time - kin_flush_delay)
@@ -337,26 +333,18 @@
                 #       one per stepper. Those in turn end up calling "ffi_lib.itersolve_generate_steps"
                 #       which it meant to "Generate step times for a range of moves on the trapq".
                 sg(sg_flush_time)
-<<<<<<< HEAD
-            free_time = max(lkft, sg_flush_time - kin_flush_delay)
+            free_time = max(fft, sg_flush_time - kin_flush_delay)
             
             # NOTE: Update move times on the toolhead, meaning:
             #           "Expire any moves older than `free_time` from
             #           the trapezoid velocity queue" (see trapq.c).
-=======
-            free_time = max(fft, sg_flush_time - kin_flush_delay)
->>>>>>> b54131d1
             self.trapq_finalize_moves(self.trapq, free_time)
             
             # NOTE: Update move times on the extruder
             #       by calling "trapq_finalize_moves" in PrinterExtruder.
             self.extruder.update_move_time(free_time)
-<<<<<<< HEAD
-
-            mcu_flush_time = max(lkft, sg_flush_time - self.move_flush_time)
-=======
+
             mcu_flush_time = max(fft, sg_flush_time - self.move_flush_time)
->>>>>>> b54131d1
             for m in self.all_mcus:
                 # NOTE: The following may find and transmit any scheduled steps 
                 #       prior to the given 'mcu_flush_time' (see stepcompress.c).
@@ -380,14 +368,10 @@
         #       the background by "_handle_clock" which:
         #       "is invoked from background thread" for "MCU clock querying".
         est_print_time = self.mcu.estimated_print_time(curtime)
-<<<<<<< HEAD
 
         # NOTE: Guessing that the following adds potential delays to 
         #       the MCU time, estimating a "minimum print time".
-        kin_time = max(est_print_time + MIN_KIN_TIME, self.last_kin_flush_time)
-=======
         kin_time = max(est_print_time + MIN_KIN_TIME, self.force_flush_time)
->>>>>>> b54131d1
         kin_time += self.kin_flush_delay
         min_print_time = max(est_print_time + self.buffer_time_start, kin_time)
 
@@ -466,13 +450,9 @@
         #       to overwrite "self.last_kin_move_time".
         logging.info(f"\n\nToolHead _process_moves: _update_move_time with next_move_time={str(next_move_time)}\n\n")
         self._update_move_time(next_move_time)
-<<<<<<< HEAD
         logging.info(f"\n\nToolHead _process_moves: last_kin_move_time set to next_move_time={str(next_move_time)}\n\n")
-        self.last_kin_move_time = next_move_time
-        
-=======
         self.last_kin_move_time = max(self.last_kin_move_time, next_move_time)
->>>>>>> b54131d1
+        
     def flush_step_generation(self):
         # Transition from "Flushed"/"Priming"/main state to "Flushed" state
         # NOTE: a "use case" for drip moves is to: 'Exit "Drip" state'
@@ -498,28 +478,19 @@
         self.move_queue.set_flush_time(self.buffer_time_high)
 
         self.idle_flush_print_time = 0.
-<<<<<<< HEAD
-        flush_time = self.last_kin_move_time + self.kin_flush_delay
-        flush_time = max(flush_time, self.print_time - self.kin_flush_delay)
-        # NOTE: this is the only place where "last_kin_flush_time" is updated.
-        self.last_kin_flush_time = max(self.last_kin_flush_time, flush_time)
-        # NOTE: the following updates "self.print_time" and 
-        #       calls "trapq_finalize_moves".
-        self._update_move_time(next_print_time=max(self.print_time, 
-                                                   self.last_kin_flush_time))
-    
-=======
         # Determine actual last "itersolve" flush time
         lastf = self.print_time - self.kin_flush_delay
         # Calculate flush time that includes kinematic scan windows
         flush_time = max(lastf, self.last_kin_move_time + self.kin_flush_delay)
         if flush_time > self.print_time:
             # Flush in small time chunks
+            # NOTE: the following updates "self.print_time" and
+            #       calls "trapq_finalize_moves".
             self._update_move_time(flush_time)
         # Flush kinematic scan windows and step buffers
         self.force_flush_time = max(self.force_flush_time, flush_time)
-        self._update_move_time(max(self.print_time, self.force_flush_time))
->>>>>>> b54131d1
+        self._update_move_time(next_print_time=max(self.print_time,
+                                                   self.force_flush_time))
     def _flush_lookahead(self):
         if self.special_queuing_state:
             return self.flush_step_generation()
@@ -737,8 +708,7 @@
             #       I am guessing here that "older" means "with a smaller timestamp",
             #       otherwise it does not make sense.
             self.trapq_finalize_moves(self.trapq, self.reactor.NEVER)
-<<<<<<< HEAD
-            
+
             # NOTE: the above may be specific to toolhead and not to extruder...
             #       Add an "event" that calls this same method on the 
             #       extruder trapq as well.
@@ -750,9 +720,6 @@
             # TODO: Whether it will mess with XYZ-only homing or not remains to be tested.
             self.extruder.update_move_time(flush_time=self.reactor.NEVER)
         
-=======
-            self.extruder.update_move_time(flush_time=self.reactor.NEVER)
->>>>>>> b54131d1
         # Exit "Drip" state
         # NOTE: logging for tracing activity
         logging.info("\n\ndrip_move: calling flush_step_generation / exit drip state.\n\n")
