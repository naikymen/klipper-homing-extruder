--- conflicted
+++ resolved
@@ -258,17 +258,13 @@
         # NOTE: Probably gets the time just after the last move.
         move_end_print_time = self.toolhead.get_last_move_time()
         for mcu_endstop, name in self.endstops:
-<<<<<<< HEAD
             # NOTE: calls the "home_wait" method from "MCU_endstop".
-            trigger_time = mcu_endstop.home_wait(move_end_print_time)
-=======
             try:
                 trigger_time = mcu_endstop.home_wait(move_end_print_time)
             except self.printer.command_error as e:
                 if error is None:
                     error = "Error during homing %s: %s" % (name, str(e))
                 continue
->>>>>>> 12cd1d9e
             if trigger_time > 0.:
                 trigger_times[name] = trigger_time
             elif check_triggered and error is None:
