--- conflicted
+++ resolved
@@ -305,15 +305,11 @@
             haltpos = trigpos = self.calc_toolhead_pos(kin_spos=kin_spos,
                                                        offsets=trig_steps)
             if trig_steps != halt_steps:
-<<<<<<< HEAD
                 haltpos = self.calc_toolhead_pos(kin_spos=kin_spos,
                                                  offsets=halt_steps)
-=======
-                haltpos = self.calc_toolhead_pos(kin_spos, halt_steps)
             self.toolhead.set_position(haltpos)
             for sp in self.stepper_positions:
                 sp.verify_no_probe_skew(haltpos)
->>>>>>> 383b83d7
         else:
             haltpos = trigpos = movepos
             # NOTE: calculate "oversteps" after triggering, for each
@@ -328,7 +324,6 @@
                 #       uses the set_position method of the rails/steppers).
                 #       It ends by emittig a "toolhead:set_position" event.
                 self.toolhead.set_position(movepos)
-<<<<<<< HEAD
                 # NOTE: from the "extruder_home" logs:
                 #           set_position: input:  [0.0, 0.0, 0.0, -110.0] homing_axes=()
                 #           set_position: output: [0.0, 0.0, 0.0, 0.0]  (i.e. passed to toolhead.set_position).
@@ -342,21 +337,15 @@
                 haltpos = self.calc_toolhead_pos(kin_spos=halt_kin_spos,
                                                  offsets=over_steps)
 
-        # NOTE: set the toolhead position to the (corrected) halting position.
-        # NOTE: for extruder_home this could be:
-        #           set_position: input=[-1.420625, 0.0, 0.0, 0.0] homing_axes=()
-        #       The fourt element comes from "newpos_e" in the call to
-        #       "toolhead.set_position" above. The first element is the corrected
-        #       "halt" position.
-        logging.info("homing.homing_move: setting position.")
-        self.toolhead.set_position(haltpos)
-
-=======
-                halt_kin_spos = {s.get_name(): s.get_commanded_position()
-                                 for s in kin.get_steppers()}
-                haltpos = self.calc_toolhead_pos(halt_kin_spos, over_steps)
+            # NOTE: set the toolhead position to the (corrected) halting position.
+            # NOTE: for extruder_home this could be:
+            #           set_position: input=[-1.420625, 0.0, 0.0, 0.0] homing_axes=()
+            #       The fourt element comes from "newpos_e" in the call to
+            #       "toolhead.set_position" above. The first element is the corrected
+            #       "halt" position.
+            logging.info("homing.homing_move: setting position.")
             self.toolhead.set_position(haltpos)
->>>>>>> 383b83d7
+
         # Signal homing/probing move complete
         try:
             # NOTE: event received by:
