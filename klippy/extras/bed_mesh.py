# Mesh Bed Leveling
#
# Copyright (C) 2018-2019 Eric Callahan <arksine.code@gmail.com>
#
# This file may be distributed under the terms of the GNU GPLv3 license.
# Type checking without cyclic import error.
# See: https://stackoverflow.com/a/39757388

from __future__ import annotations
from typing import TYPE_CHECKING
if TYPE_CHECKING:
    from ..configfile import ConfigWrapper
    from ..toolhead import ToolHead

import logging, math, json, collections
from . import probe

PROFILE_VERSION = 1
PROFILE_OPTIONS = {
    'min_x': float, 'max_x': float, 'min_y': float, 'max_y': float,
    'x_count': int, 'y_count': int, 'mesh_x_pps': int, 'mesh_y_pps': int,
    'algo': str, 'tension': float
}

class BedMeshError(Exception):
    pass

# PEP 485 isclose()
def isclose(a, b, rel_tol=1e-09, abs_tol=0.0):
    return abs(a-b) <= max(rel_tol * max(abs(a), abs(b)), abs_tol)

# return true if a coordinate is within the region
# specified by min_c and max_c
def within(coord, min_c, max_c, tol=0.0):
    return (max_c[0] + tol) >= coord[0] >= (min_c[0] - tol) and \
        (max_c[1] + tol) >= coord[1] >= (min_c[1] - tol)

# Constrain value between min and max
def constrain(val, min_val, max_val):
    return min(max_val, max(min_val, val))

# Linear interpolation between two values
def lerp(t, v0, v1):
    return (1. - t) * v0 + t * v1

# retreive commma separated pair from config
def parse_config_pair(config, option, default, minval=None, maxval=None):
    pair = config.getintlist(option, (default, default))
    if len(pair) != 2:
        if len(pair) != 1:
            raise config.error("bed_mesh: malformed '%s' value: %s"
                               % (option, config.get(option)))
        pair = (pair[0], pair[0])
    if minval is not None:
        if pair[0] < minval or pair[1] < minval:
            raise config.error(
                "Option '%s' in section bed_mesh must have a minimum of %s"
                % (option, str(minval)))
    if maxval is not None:
        if pair[0] > maxval or pair[1] > maxval:
            raise config.error(
                "Option '%s' in section bed_mesh must have a maximum of %s"
                % (option, str(maxval)))
    return pair

# retreive commma separated pair from a g-code command
def parse_gcmd_pair(gcmd, name, minval=None, maxval=None):
    try:
        pair = [int(v.strip()) for v in gcmd.get(name).split(',')]
    except:
        raise gcmd.error("Unable to parse parameter '%s'" % (name,))
    if len(pair) != 2:
        if len(pair) != 1:
            raise gcmd.error("Unable to parse parameter '%s'" % (name,))
        pair = (pair[0], pair[0])
    if minval is not None:
        if pair[0] < minval or pair[1] < minval:
            raise gcmd.error("Parameter '%s' must have a minimum of %d"
                             % (name, minval))
    if maxval is not None:
        if pair[0] > maxval or pair[1] > maxval:
            raise gcmd.error("Parameter '%s' must have a maximum of %d"
                             % (name, maxval))
    return pair

# retreive commma separated coordinate from a g-code command
def parse_gcmd_coord(gcmd, name):
    try:
        v1, v2 = [float(v.strip()) for v in gcmd.get(name).split(',')]
    except:
        raise gcmd.error("Unable to parse parameter '%s'" % (name,))
    return v1, v2


class BedMesh:
    FADE_DISABLE = 0x7FFFFFFF
    def __init__(self, config: ConfigWrapper):
        self.printer = config.get_printer()
        self.printer.register_event_handler("klippy:connect",
                                            self.handle_connect)
        # NOTE: Dummy "last_position". Overriden by "handle_connect".
        self.last_position = [0., 0., 0., 0.]
        self.bmc = BedMeshCalibrate(config, self)
        self.z_mesh = None
        # NOTE: Dummy "toolhead". Overriden by "handle_connect".
        self.toolhead: ToolHead = None
        self.horizontal_move_z = config.getfloat('horizontal_move_z', 5.)
        self.fade_start = config.getfloat('fade_start', 1.)
        self.fade_end = config.getfloat('fade_end', 0.)
        self.fade_dist = self.fade_end - self.fade_start
        if self.fade_dist <= 0.:
            self.fade_start = self.fade_end = self.FADE_DISABLE
        self.log_fade_complete = False
        self.base_fade_target = config.getfloat('fade_target', None)
        self.fade_target = 0.
        self.tool_offset = 0.
        self.gcode = self.printer.lookup_object('gcode')
        self.splitter = MoveSplitter(config, self.gcode)
        # setup persistent storage
        self.pmgr = ProfileManager(config, self)
        self.save_profile = self.pmgr.save_profile
        # register gcodes
        self.gcode.register_command(
            'BED_MESH_OUTPUT', self.cmd_BED_MESH_OUTPUT,
            desc=self.cmd_BED_MESH_OUTPUT_help)
        self.gcode.register_command(
            'BED_MESH_MAP', self.cmd_BED_MESH_MAP,
            desc=self.cmd_BED_MESH_MAP_help)
        self.gcode.register_command(
            'BED_MESH_CLEAR', self.cmd_BED_MESH_CLEAR,
            desc=self.cmd_BED_MESH_CLEAR_help)
        self.gcode.register_command(
            'BED_MESH_OFFSET', self.cmd_BED_MESH_OFFSET,
            desc=self.cmd_BED_MESH_OFFSET_help)
        # Register dump webhooks
        webhooks = self.printer.lookup_object('webhooks')
        webhooks.register_endpoint(
            "bed_mesh/dump_mesh", self._handle_dump_request
        )
        # Register transform
        gcode_move = self.printer.load_object(config, 'gcode_move')
        gcode_move.set_move_transform(self)
        # initialize status dict
        self.update_status()
    def handle_connect(self):
        self.toolhead: ToolHead = self.printer.lookup_object('toolhead')
        # NOTE: Overwrite dummy "last_position" to match the toolhead's vector.
        self.last_position = [0.0 for i in range(self.toolhead.pos_length)]
        self.bmc.print_generated_points(logging.info)
    def set_mesh(self, mesh):
        if mesh is not None and self.fade_end != self.FADE_DISABLE:
            self.log_fade_complete = True
            if self.base_fade_target is None:
                self.fade_target = mesh.get_z_average()
            else:
                self.fade_target = self.base_fade_target
                min_z, max_z = mesh.get_z_range()
                if (not min_z <= self.fade_target <= max_z and
                        self.fade_target != 0.):
                    # fade target is non-zero, out of mesh range
                    err_target = self.fade_target
                    self.z_mesh = None
                    self.fade_target = 0.
                    raise self.gcode.error(
                        "bed_mesh: ERROR, fade_target lies outside of mesh z "
                        "range\nmin: %.4f, max: %.4f, fade_target: %.4f"
                        % (min_z, max_z, err_target))
            min_z, max_z = mesh.get_z_range()
            if self.fade_dist <= max(abs(min_z), abs(max_z)):
                self.z_mesh = None
                self.fade_target = 0.
                raise self.gcode.error(
                    "bed_mesh:  Mesh extends outside of the fade range, "
                    "please see the fade_start and fade_end options in"
                    "example-extras.cfg. fade distance: %.2f mesh min: %.4f"
                    "mesh max: %.4f" % (self.fade_dist, min_z, max_z))
        else:
            self.fade_target = 0.
        self.tool_offset = 0.
        self.z_mesh = mesh
        self.splitter.initialize(mesh, self.fade_target)
        # cache the current position before a transform takes place
        gcode_move = self.printer.lookup_object('gcode_move')
        gcode_move.reset_last_position()
        self.update_status()
    def get_z_factor(self, z_pos):
        z_pos += self.tool_offset
        if z_pos >= self.fade_end:
            return 0.
        elif z_pos >= self.fade_start:
            return (self.fade_end - z_pos) / self.fade_dist
        else:
            return 1.
    def get_position(self):
        # Return last, non-transformed position
        if self.z_mesh is None:
            # No mesh calibrated, so send toolhead position
            self.last_position[:] = self.toolhead.get_position()
            self.last_position[2] -= self.fade_target
        else:
            # return current position minus the current z-adjustment
            x, y, z, e = self.toolhead.get_position("XYZE")
            max_adj = self.z_mesh.calc_z(x, y)
            factor = 1.
            z_adj = max_adj - self.fade_target
            fade_z_pos = z + self.tool_offset
            if min(fade_z_pos, (fade_z_pos - max_adj)) >= self.fade_end:
                # Fade out is complete, no factor
                factor = 0.
            elif max(fade_z_pos, (fade_z_pos - max_adj)) >= self.fade_start:
                # Likely in the process of fading out adjustment.
                # Because we don't yet know the gcode z position, use
                # algebra to calculate the factor from the toolhead pos
                factor = ((self.fade_end + self.fade_target - fade_z_pos) /
                          (self.fade_dist - z_adj))
                factor = constrain(factor, 0., 1.)
            final_z_adj = factor * z_adj + self.fade_target
            self.last_position[:] = [x, y, z - final_z_adj, e]
        return list(self.last_position)
    def move(self, newpos, speed):
        new_z = newpos[self.toolhead.axis_map["Z"]]
        factor = self.get_z_factor(new_z)
        if self.z_mesh is None or not factor:
            # No mesh calibrated, or mesh leveling phased out.
            if self.log_fade_complete:
                self.log_fade_complete = False
                logging.info(
                    "bed_mesh fade complete: Current Z: %.4f fade_target: %.4f "
                    % (new_z, self.fade_target))
            movepos = self.toolhead.update_axes(newpos, Z = new_z + self.fade_target)
            self.toolhead.move(movepos, speed)
        else:
            self.splitter.build_move(self.last_position, newpos, factor)
            while not self.splitter.traverse_complete:
                split_move = self.splitter.split()
                if split_move:
                    self.toolhead.move(split_move, speed)
                else:
                    raise self.gcode.error(
                        "Mesh Leveling: Error splitting move ")
        self.last_position[:] = newpos
    def get_status(self, eventtime=None):
        return self.status
    def update_status(self):
        self.status = {
            "profile_name": "",
            "mesh_min": (0., 0.),
            "mesh_max": (0., 0.),
            "probed_matrix": [[]],
            "mesh_matrix": [[]],
            "profiles": self.pmgr.get_profiles()
        }
        if self.z_mesh is not None:
            params = self.z_mesh.get_mesh_params()
            mesh_min = (params['min_x'], params['min_y'])
            mesh_max = (params['max_x'], params['max_y'])
            probed_matrix = self.z_mesh.get_probed_matrix()
            mesh_matrix = self.z_mesh.get_mesh_matrix()
            self.status['profile_name'] = self.z_mesh.get_profile_name()
            self.status['mesh_min'] = mesh_min
            self.status['mesh_max'] = mesh_max
            self.status['probed_matrix'] = probed_matrix
            self.status['mesh_matrix'] = mesh_matrix
    def get_mesh(self):
        return self.z_mesh
    cmd_BED_MESH_OUTPUT_help = "Retrieve interpolated grid of probed z-points"
    def cmd_BED_MESH_OUTPUT(self, gcmd):
        if gcmd.get_int('PGP', 0):
            # Print Generated Points instead of mesh
            self.bmc.print_generated_points(gcmd.respond_info)
        elif self.z_mesh is None:
            gcmd.respond_info("Bed has not been probed")
        else:
            self.z_mesh.print_probed_matrix(gcmd.respond_info)
            self.z_mesh.print_mesh(gcmd.respond_raw, self.horizontal_move_z)
    cmd_BED_MESH_MAP_help = "Serialize mesh and output to terminal"
    def cmd_BED_MESH_MAP(self, gcmd):
        if self.z_mesh is not None:
            params = self.z_mesh.get_mesh_params()
            outdict = {
                'mesh_min': (params['min_x'], params['min_y']),
                'mesh_max': (params['max_x'], params['max_y']),
                'z_positions': self.z_mesh.get_probed_matrix()}
            gcmd.respond_raw("mesh_map_output " + json.dumps(outdict))
        else:
            gcmd.respond_info("Bed has not been probed")
    cmd_BED_MESH_CLEAR_help = "Clear the Mesh so no z-adjustment is made"
    def cmd_BED_MESH_CLEAR(self, gcmd):
        self.set_mesh(None)
    cmd_BED_MESH_OFFSET_help = "Add X/Y offsets to the mesh lookup"
    def cmd_BED_MESH_OFFSET(self, gcmd):
        if self.z_mesh is not None:
            offsets = [None, None]
            for i, axis in enumerate(['X', 'Y']):
                offsets[i] = gcmd.get_float(axis, None)
            self.z_mesh.set_mesh_offsets(offsets)
            tool_offset = gcmd.get_float("ZFADE", None)
            if tool_offset is not None:
                self.tool_offset = tool_offset
            gcode_move = self.printer.lookup_object('gcode_move')
            gcode_move.reset_last_position()
        else:
            gcmd.respond_info("No mesh loaded to offset")
    def _handle_dump_request(self, web_request):
        eventtime = self.printer.get_reactor().monotonic()
        prb = self.printer.lookup_object("probe", None)
        th_sts = self.printer.lookup_object("toolhead").get_status(eventtime)
        result = {"current_mesh": {}, "profiles": self.pmgr.get_profiles()}
        if self.z_mesh is not None:
            result["current_mesh"] = {
                "name": self.z_mesh.get_profile_name(),
                "probed_matrix": self.z_mesh.get_probed_matrix(),
                "mesh_matrix": self.z_mesh.get_mesh_matrix(),
                "mesh_params": self.z_mesh.get_mesh_params()
            }
        mesh_args = web_request.get_dict("mesh_args", {})
        gcmd = None
        if mesh_args:
            gcmd = self.gcode.create_gcode_command("", "", mesh_args)
            with self.gcode.get_mutex():
                result["calibration"] = self.bmc.dump_calibration(gcmd)
        else:
            result["calibration"] = self.bmc.dump_calibration()
        offsets = [0, 0, 0] if prb is None else prb.get_offsets()
        result["probe_offsets"] = offsets
        result["axis_minimum"] = th_sts["axis_minimum"]
        result["axis_maximum"] = th_sts["axis_maximum"]
        web_request.send(result)


class ZrefMode:
    DISABLED = 0  # Zero reference disabled
    IN_MESH = 1   # Zero reference position within mesh
    PROBE = 2     # Zero refrennce position outside of mesh, probe needed


class BedMeshCalibrate:
    ALGOS = ['lagrange', 'bicubic']
    def __init__(self, config, bedmesh: BedMesh):
        self.printer = config.get_printer()
        self.orig_config = {'radius': None, 'origin': None}
        self.radius = self.origin = None
        self.mesh_min = self.mesh_max = (0., 0.)
        self.adaptive_margin = config.getfloat('adaptive_margin', 0.0)
<<<<<<< HEAD
        self.zero_ref_pos = config.getfloatlist(
            "zero_reference_position", None, count=2
        )
        self.zero_reference_mode = ZrefMode.DISABLED
        self.faulty_regions = []
        self.substituted_indices = collections.OrderedDict()
        self.bedmesh: BedMesh = bedmesh
=======
        self.bedmesh = bedmesh
>>>>>>> 12cd1d9e
        self.mesh_config = collections.OrderedDict()
        self._init_mesh_config(config)
        self.probe_mgr = ProbeManager(
            config, self.orig_config, self.probe_finalize
        )
        try:
            self.probe_mgr.generate_points(
                self.mesh_config, self.mesh_min, self.mesh_max,
                self.radius, self.origin
            )
        except BedMeshError as e:
            raise config.error(str(e))
        self._profile_name = "default"
        self.gcode = self.printer.lookup_object('gcode')
        self.gcode.register_command(
            'BED_MESH_CALIBRATE', self.cmd_BED_MESH_CALIBRATE,
            desc=self.cmd_BED_MESH_CALIBRATE_help)
    def print_generated_points(self, print_func):
        x_offset = y_offset = 0.
        probe = self.printer.lookup_object('probe', None)
        if probe is not None:
            x_offset, y_offset = probe.get_offsets()[:2]
        print_func("bed_mesh: generated points\nIndex"
                   " |  Tool Adjusted  |   Probe")
        points = self.probe_mgr.get_base_points()
        for i, (x, y) in enumerate(points):
            adj_pt = "(%.1f, %.1f)" % (x - x_offset, y - y_offset)
            mesh_pt = "(%.1f, %.1f)" % (x, y)
            print_func(
                "  %-4d| %-16s| %s" % (i, adj_pt, mesh_pt))
        zero_ref_pos = self.probe_mgr.get_zero_ref_pos()
        if zero_ref_pos is not None:
            print_func(
                "bed_mesh: zero_reference_position is (%.2f, %.2f)"
                % (zero_ref_pos[0], zero_ref_pos[1])
            )
        substitutes = self.probe_mgr.get_substitutes()
        if substitutes:
            print_func("bed_mesh: faulty region points")
            for i, v in substitutes.items():
                pt = points[i]
                print_func("%d (%.2f, %.2f), substituted points: %s"
                           % (i, pt[0], pt[1], repr(v)))
    def _init_mesh_config(self, config):
        mesh_cfg = self.mesh_config
        orig_cfg = self.orig_config
        self.radius = config.getfloat('mesh_radius', None, above=0.)
        if self.radius is not None:
            self.origin = config.getfloatlist('mesh_origin', (0., 0.), count=2)
            x_cnt = y_cnt = config.getint('round_probe_count', 5, minval=3)
            # round beds must have an odd number of points along each axis
            if not x_cnt & 1:
                raise config.error(
                    "bed_mesh: probe_count must be odd for round beds")
            # radius may have precision to .1mm
            self.radius = math.floor(self.radius * 10) / 10
            orig_cfg['radius'] = self.radius
            orig_cfg['origin'] = self.origin
            min_x = min_y = -self.radius
            max_x = max_y = self.radius
        else:
            # rectangular
            x_cnt, y_cnt = parse_config_pair(config, 'probe_count', 3, minval=3)
            min_x, min_y = config.getfloatlist('mesh_min', count=2)
            max_x, max_y = config.getfloatlist('mesh_max', count=2)
            if max_x <= min_x or max_y <= min_y:
                raise config.error('bed_mesh: invalid min/max points')
        orig_cfg['x_count'] = mesh_cfg['x_count'] = x_cnt
        orig_cfg['y_count'] = mesh_cfg['y_count'] = y_cnt
        orig_cfg['mesh_min'] = self.mesh_min = (min_x, min_y)
        orig_cfg['mesh_max'] = self.mesh_max = (max_x, max_y)

        pps = parse_config_pair(config, 'mesh_pps', 2, minval=0)
        orig_cfg['mesh_x_pps'] = mesh_cfg['mesh_x_pps'] = pps[0]
        orig_cfg['mesh_y_pps'] = mesh_cfg['mesh_y_pps'] = pps[1]
        orig_cfg['algo'] = mesh_cfg['algo'] = \
            config.get('algorithm', 'lagrange').strip().lower()
        orig_cfg['tension'] = mesh_cfg['tension'] = config.getfloat(
            'bicubic_tension', .2, minval=0., maxval=2.)
        self._verify_algorithm(config.error)
    def _verify_algorithm(self, error):
        params = self.mesh_config
        x_pps = params['mesh_x_pps']
        y_pps = params['mesh_y_pps']
        if params['algo'] not in self.ALGOS:
            raise error(
                "bed_mesh: Unknown algorithm <%s>"
                % (self.mesh_config['algo']))
        # Check the algorithm against the current configuration
        max_probe_cnt = max(params['x_count'], params['y_count'])
        min_probe_cnt = min(params['x_count'], params['y_count'])
        if max(x_pps, y_pps) == 0:
            # Interpolation disabled
            self.mesh_config['algo'] = 'direct'
        elif params['algo'] == 'lagrange' and max_probe_cnt > 6:
            # Lagrange interpolation tends to oscillate when using more
            # than 6 samples
            raise error(
                "bed_mesh: cannot exceed a probe_count of 6 when using "
                "lagrange interpolation. Configured Probe Count: %d, %d" %
                (self.mesh_config['x_count'], self.mesh_config['y_count']))
        elif params['algo'] == 'bicubic' and min_probe_cnt < 4:
            if max_probe_cnt > 6:
                raise error(
                    "bed_mesh: invalid probe_count option when using bicubic "
                    "interpolation.  Combination of 3 points on one axis with "
                    "more than 6 on another is not permitted. "
                    "Configured Probe Count: %d, %d" %
                    (self.mesh_config['x_count'], self.mesh_config['y_count']))
            else:
                logging.info(
                    "bed_mesh: bicubic interpolation with a probe_count of "
                    "less than 4 points detected.  Forcing lagrange "
                    "interpolation. Configured Probe Count: %d, %d" %
                    (self.mesh_config['x_count'], self.mesh_config['y_count']))
                params['algo'] = 'lagrange'
    def set_adaptive_mesh(self, gcmd):
        if not gcmd.get_int('ADAPTIVE', 0):
            return False
        exclude_objects = self.printer.lookup_object("exclude_object", None)
        if exclude_objects is None:
            gcmd.respond_info("Exclude objects not enabled. Using full mesh...")
            return False
        objects = exclude_objects.get_status().get("objects", [])
        if not objects:
            return False
        margin = gcmd.get_float('ADAPTIVE_MARGIN', self.adaptive_margin)

        # List all exclude_object points by axis and iterate over
        # all polygon points, and pick the min and max or each axis
        list_of_xs = []
        list_of_ys = []
        gcmd.respond_info("Found %s objects" % (len(objects)))
        for obj in objects:
            for point in obj["polygon"]:
                list_of_xs.append(point[0])
                list_of_ys.append(point[1])

        # Define bounds of adaptive mesh area
        mesh_min = [min(list_of_xs), min(list_of_ys)]
        mesh_max = [max(list_of_xs), max(list_of_ys)]
        adjusted_mesh_min = [x - margin for x in mesh_min]
        adjusted_mesh_max = [x + margin for x in mesh_max]

        # Force margin to respect original mesh bounds
        adjusted_mesh_min[0] = max(adjusted_mesh_min[0],
                                   self.orig_config["mesh_min"][0])
        adjusted_mesh_min[1] = max(adjusted_mesh_min[1],
                                   self.orig_config["mesh_min"][1])
        adjusted_mesh_max[0] = min(adjusted_mesh_max[0],
                                   self.orig_config["mesh_max"][0])
        adjusted_mesh_max[1] = min(adjusted_mesh_max[1],
                                   self.orig_config["mesh_max"][1])

        adjusted_mesh_size = (adjusted_mesh_max[0] - adjusted_mesh_min[0],
                              adjusted_mesh_max[1] - adjusted_mesh_min[1])

        # Compute a ratio between the adapted and original sizes
        ratio = (adjusted_mesh_size[0] /
                 (self.orig_config["mesh_max"][0] -
                  self.orig_config["mesh_min"][0]),
                 adjusted_mesh_size[1] /
                 (self.orig_config["mesh_max"][1] -
                  self.orig_config["mesh_min"][1]))

        gcmd.respond_info("Original mesh bounds: (%s,%s)" %
                          (self.orig_config["mesh_min"],
                           self.orig_config["mesh_max"]))
        gcmd.respond_info("Original probe count: (%s,%s)" %
                          (self.mesh_config["x_count"],
                           self.mesh_config["y_count"]))
        gcmd.respond_info("Adapted mesh bounds: (%s,%s)" %
                          (adjusted_mesh_min, adjusted_mesh_max))
        gcmd.respond_info("Ratio: (%s, %s)" % ratio)

        new_x_probe_count = int(
            math.ceil(self.mesh_config["x_count"] * ratio[0]))
        new_y_probe_count = int(
        math.ceil(self.mesh_config["y_count"] * ratio[1]))

        # There is one case, where we may have to adjust the probe counts:
        # axis0 < 4 and axis1 > 6 (see _verify_algorithm).
        min_num_of_probes = 3
        if max(new_x_probe_count, new_y_probe_count) > 6 and \
           min(new_x_probe_count, new_y_probe_count) < 4:
            min_num_of_probes = 4

        new_x_probe_count = max(min_num_of_probes, new_x_probe_count)
        new_y_probe_count = max(min_num_of_probes, new_y_probe_count)

        gcmd.respond_info("Adapted probe count: (%s,%s)" %
                          (new_x_probe_count, new_y_probe_count))

        # If the adapted mesh size is too small, adjust it to something
        # useful.
        adjusted_mesh_size = (max(adjusted_mesh_size[0], new_x_probe_count),
                              max(adjusted_mesh_size[1], new_y_probe_count))

        if self.radius is not None:
            adapted_radius = math.sqrt((adjusted_mesh_size[0] ** 2) +
                                       (adjusted_mesh_size[1] ** 2)) / 2
            adapted_origin = (adjusted_mesh_min[0] +
                              (adjusted_mesh_size[0] / 2),
                              adjusted_mesh_min[1] +
                              (adjusted_mesh_size[1] / 2))
            to_adapted_origin = math.sqrt(adapted_origin[0]**2 +
                                          adapted_origin[1]**2)
            # If the adapted mesh size is smaller than the default/full
            # mesh, adjust the parameters. Otherwise, just do the full mesh.
            if adapted_radius + to_adapted_origin < self.radius:
                self.radius = adapted_radius
                self.origin = adapted_origin
                self.mesh_min = (-self.radius, -self.radius)
                self.mesh_max = (self.radius, self.radius)
                new_probe_count = max(new_x_probe_count, new_y_probe_count)
                # Adaptive meshes require odd number of points
                new_probe_count += 1 - (new_probe_count % 2)
                self.mesh_config["x_count"] = self.mesh_config["y_count"] = \
                        new_probe_count
        else:
            self.mesh_min = adjusted_mesh_min
            self.mesh_max = adjusted_mesh_max
            self.mesh_config["x_count"] = new_x_probe_count
            self.mesh_config["y_count"] = new_y_probe_count
        self._profile_name = None
        return True
    def update_config(self, gcmd):
        # reset default configuration
        self.radius = self.orig_config['radius']
        self.origin = self.orig_config['origin']
        self.mesh_min = self.orig_config['mesh_min']
        self.mesh_max = self.orig_config['mesh_max']
        for key in list(self.mesh_config.keys()):
            self.mesh_config[key] = self.orig_config[key]

        params = gcmd.get_command_parameters()
        need_cfg_update = False
        if self.radius is not None:
            if "MESH_RADIUS" in params:
                self.radius = gcmd.get_float("MESH_RADIUS")
                self.radius = math.floor(self.radius * 10) / 10
                self.mesh_min = (-self.radius, -self.radius)
                self.mesh_max = (self.radius, self.radius)
                need_cfg_update = True
            if "MESH_ORIGIN" in params:
                self.origin = parse_gcmd_coord(gcmd, 'MESH_ORIGIN')
                need_cfg_update = True
            if "ROUND_PROBE_COUNT" in params:
                cnt = gcmd.get_int('ROUND_PROBE_COUNT', minval=3)
                self.mesh_config['x_count'] = cnt
                self.mesh_config['y_count'] = cnt
                need_cfg_update = True
        else:
            if "MESH_MIN" in params:
                self.mesh_min = parse_gcmd_coord(gcmd, 'MESH_MIN')
                need_cfg_update = True
            if "MESH_MAX" in params:
                self.mesh_max = parse_gcmd_coord(gcmd, 'MESH_MAX')
                need_cfg_update = True
            if "PROBE_COUNT" in params:
                x_cnt, y_cnt = parse_gcmd_pair(gcmd, 'PROBE_COUNT', minval=3)
                self.mesh_config['x_count'] = x_cnt
                self.mesh_config['y_count'] = y_cnt
                need_cfg_update = True

        if "MESH_PPS" in params:
            xpps, ypps = parse_gcmd_pair(gcmd, 'MESH_PPS', minval=0)
            self.mesh_config['mesh_x_pps'] = xpps
            self.mesh_config['mesh_y_pps'] = ypps
            need_cfg_update = True

        if "ALGORITHM" in params:
            self.mesh_config['algo'] = gcmd.get('ALGORITHM').strip().lower()
            need_cfg_update = True

        need_cfg_update |= self.set_adaptive_mesh(gcmd)
        probe_method = gcmd.get("METHOD", "automatic")

        if need_cfg_update:
            self._verify_algorithm(gcmd.error)
            self.probe_mgr.generate_points(
                self.mesh_config, self.mesh_min, self.mesh_max,
                self.radius, self.origin, probe_method
            )
            gcmd.respond_info("Generating new points...")
            self.print_generated_points(gcmd.respond_info)
            msg = "\n".join(["%s: %s" % (k, v)
                             for k, v in self.mesh_config.items()])
            logging.info("Updated Mesh Configuration:\n" + msg)
        else:
            self.probe_mgr.generate_points(
                self.mesh_config, self.mesh_min, self.mesh_max,
                self.radius, self.origin, probe_method
            )
    def dump_calibration(self, gcmd=None):
        if gcmd is not None and gcmd.get_command_parameters():
            self.update_config(gcmd)
        cfg = dict(self.mesh_config)
        cfg["mesh_min"] = self.mesh_min
        cfg["mesh_max"] = self.mesh_max
        cfg["origin"] = self.origin
        cfg["radius"] = self.radius
        return {
            "points": self.probe_mgr.get_base_points(),
            "config": cfg,
            "probe_path": self.probe_mgr.get_std_path(),
            "rapid_path": list(self.probe_mgr.iter_rapid_path())
        }
    cmd_BED_MESH_CALIBRATE_help = "Perform Mesh Bed Leveling"
    def cmd_BED_MESH_CALIBRATE(self, gcmd):
        self._profile_name = gcmd.get('PROFILE', "default")
        if not self._profile_name.strip():
            raise gcmd.error("Value for parameter 'PROFILE' must be specified")
        self.bedmesh.set_mesh(None)
<<<<<<< HEAD
        self.update_config(gcmd)
        # NOTE: Requires a printer probe object named 'probe'. 
        #       See "ProbePointsHelper" at "probe.py".
        self.probe_helper.start_probe(gcmd)
    def probe_finalize(self, offsets, positions):
        """
        NOTE: This method is passed to "probe.ProbePointsHelper" as "finalize_callback".
        """
        x_offset, y_offset, z_offset = offsets
=======
        try:
            self.update_config(gcmd)
        except BedMeshError as e:
            raise gcmd.error(str(e))
        self.probe_mgr.start_probe(gcmd)
    def probe_finalize(self, offsets, positions):
        z_offset = offsets[2]
>>>>>>> 12cd1d9e
        positions = [[round(p[0], 2), round(p[1], 2), p[2]]
                     for p in positions]
        if self.probe_mgr.get_zero_ref_mode() == ZrefMode.PROBE:
            ref_pos = positions.pop()
            logging.info(
                "bed_mesh: z-offset replaced with probed z value at "
                "position (%.2f, %.2f, %.6f)"
                % (ref_pos[0], ref_pos[1], ref_pos[2])
            )
            z_offset = ref_pos[2]
        base_points = self.probe_mgr.get_base_points()
        params = dict(self.mesh_config)
        params['min_x'] = min(base_points, key=lambda p: p[0])[0]
        params['max_x'] = max(base_points, key=lambda p: p[0])[0]
        params['min_y'] = min(base_points, key=lambda p: p[1])[1]
        params['max_y'] = max(base_points, key=lambda p: p[1])[1]
        x_cnt = params['x_count']
        y_cnt = params['y_count']

        substitutes = self.probe_mgr.get_substitutes()
        probed_pts = positions
        if substitutes:
            # Replace substituted points with the original generated
            # point.  Its Z Value is the average probed Z of the
            # substituted points.
            corrected_pts = []
            idx_offset = 0
            start_idx = 0
            for i, pts in substitutes.items():
                fpt = [p - o for p, o in zip(base_points[i], offsets[:2])]
                # offset the index to account for additional samples
                idx = i + idx_offset
                # Add "normal" points
                corrected_pts.extend(positions[start_idx:idx])
                avg_z = sum([p[2] for p in positions[idx:idx+len(pts)]]) \
                    / len(pts)
                idx_offset += len(pts) - 1
                start_idx = idx + len(pts)
                fpt.append(avg_z)
                logging.info(
                    "bed_mesh: Replacing value at faulty index %d"
                    " (%.4f, %.4f): avg value = %.6f, avg w/ z_offset = %.6f"
                    % (i, fpt[0], fpt[1], avg_z, avg_z - z_offset))
                corrected_pts.append(fpt)
            corrected_pts.extend(positions[start_idx:])
            positions = corrected_pts

        # validate length of result
        if len(base_points) != len(positions):
            self._dump_points(probed_pts, positions, offsets)
            raise self.gcode.error(
                "bed_mesh: invalid position list size, "
                "generated count: %d, probed count: %d"
                % (len(base_points), len(positions))
            )

        probed_matrix = []
        row = []
        prev_pos = base_points[0]
        for pos, result in zip(base_points, positions):
            offset_pos = [p - o for p, o in zip(pos, offsets[:2])]
            if (
                not isclose(offset_pos[0], result[0], abs_tol=.5) or
                not isclose(offset_pos[1], result[1], abs_tol=.5)
            ):
                logging.info(
                    "bed_mesh: point deviation > .5mm: orig pt = (%.2f, %.2f)"
                    ", probed pt = (%.2f, %.2f)"
                    % (offset_pos[0], offset_pos[1], result[0], result[1])
                )
            z_pos = result[2] - z_offset
            if not isclose(pos[1], prev_pos[1], abs_tol=.1):
                # y has changed, append row and start new
                probed_matrix.append(row)
                row = []
            if pos[0] > prev_pos[0]:
                # probed in the positive direction
                row.append(z_pos)
            else:
                # probed in the negative direction
                row.insert(0, z_pos)
            prev_pos = pos
        # append last row
        probed_matrix.append(row)

        # make sure the y-axis is the correct length
        if len(probed_matrix) != y_cnt:
            raise self.gcode.error(
                ("bed_mesh: Invalid y-axis table length\n"
                 "Probed table length: %d Probed Table:\n%s") %
                (len(probed_matrix), str(probed_matrix)))

        if self.radius is not None:
            # round bed, extrapolate probed values to create a square mesh
            for row in probed_matrix:
                row_size = len(row)
                if not row_size & 1:
                    # an even number of points in a row shouldn't be possible
                    msg = "bed_mesh: incorrect number of points sampled on X\n"
                    msg += "Probed Table:\n"
                    msg += str(probed_matrix)
                    raise self.gcode.error(msg)
                buf_cnt = (x_cnt - row_size) // 2
                if buf_cnt == 0:
                    continue
                left_buffer = [row[0]] * buf_cnt
                right_buffer = [row[row_size-1]] * buf_cnt
                row[0:0] = left_buffer
                row.extend(right_buffer)

        #  make sure that the x-axis is the correct length
        for row in probed_matrix:
            if len(row) != x_cnt:
                raise self.gcode.error(
                    ("bed_mesh: invalid x-axis table length\n"
                        "Probed table length: %d Probed Table:\n%s") %
                    (len(probed_matrix), str(probed_matrix)))

        z_mesh = ZMesh(params, self._profile_name)
        try:
            z_mesh.build_mesh(probed_matrix)
        except BedMeshError as e:
            raise self.gcode.error(str(e))
        if self.probe_mgr.get_zero_ref_mode() == ZrefMode.IN_MESH:
            # The reference can be anywhere in the mesh, therefore
            # it is necessary to set the reference after the initial mesh
            # is generated to lookup the correct z value.
            zero_ref_pos = self.probe_mgr.get_zero_ref_pos()
            z_mesh.set_zero_reference(*zero_ref_pos)
        self.bedmesh.set_mesh(z_mesh)
        self.gcode.respond_info("Mesh Bed Leveling Complete")
        if self._profile_name is not None:
            self.bedmesh.save_profile(self._profile_name)
    def _dump_points(self, probed_pts, corrected_pts, offsets):
        # logs generated points with offset applied, points received
        # from the finalize callback, and the list of corrected points
        points = self.probe_mgr.get_base_points()
        max_len = max([len(points), len(probed_pts), len(corrected_pts)])
        logging.info(
            "bed_mesh: calibration point dump\nIndex | %-17s| %-25s|"
            " Corrected Point" % ("Generated Point", "Probed Point"))
        for i in list(range(max_len)):
            gen_pt = probed_pt = corr_pt = ""
            if i < len(points):
                off_pt = [p - o for p, o in zip(points[i], offsets[:2])]
                gen_pt = "(%.2f, %.2f)" % tuple(off_pt)
            if i < len(probed_pts):
                probed_pt = "(%.2f, %.2f, %.4f)" % tuple(probed_pts[i])
            if i < len(corrected_pts):
                corr_pt = "(%.2f, %.2f, %.4f)" % tuple(corrected_pts[i])
            logging.info(
                "  %-4d| %-17s| %-25s| %s" % (i, gen_pt, probed_pt, corr_pt))

class ProbeManager:
    def __init__(self, config, orig_config, finalize_cb):
        self.printer = config.get_printer()
        self.cfg_overshoot = config.getfloat("scan_overshoot", 0, minval=1.)
        self.orig_config = orig_config
        self.faulty_regions = []
        self.overshoot = self.cfg_overshoot
        self.zero_ref_pos = config.getfloatlist(
            "zero_reference_position", None, count=2
        )
        self.zref_mode = ZrefMode.DISABLED
        self.base_points = []
        self.substitutes = collections.OrderedDict()
        self.is_round = orig_config["radius"] is not None
        self.probe_helper = probe.ProbePointsHelper(config, finalize_cb, [])
        self.probe_helper.use_xy_offsets(True)
        self.rapid_scan_helper = RapidScanHelper(config, self, finalize_cb)
        self._init_faulty_regions(config)

    def _init_faulty_regions(self, config):
        for i in list(range(1, 100, 1)):
            start = config.getfloatlist("faulty_region_%d_min" % (i,), None,
                                        count=2)
            if start is None:
                break
            end = config.getfloatlist("faulty_region_%d_max" % (i,), count=2)
            # Validate the corners.  If necessary reorganize them.
            # c1 = min point, c3 = max point
            #  c4 ---- c3
            #  |        |
            #  c1 ---- c2
            c1 = [min([s, e]) for s, e in zip(start, end)]
            c3 = [max([s, e]) for s, e in zip(start, end)]
            c2 = [c1[0], c3[1]]
            c4 = [c3[0], c1[1]]
            # Check for overlapping regions
            for j, (prev_c1, prev_c3) in enumerate(self.faulty_regions):
                prev_c2 = [prev_c1[0], prev_c3[1]]
                prev_c4 = [prev_c3[0], prev_c1[1]]
                # Validate that no existing corner is within the new region
                for coord in [prev_c1, prev_c2, prev_c3, prev_c4]:
                    if within(coord, c1, c3):
                        raise config.error(
                            "bed_mesh: Existing faulty_region_%d %s overlaps "
                            "added faulty_region_%d %s"
                            % (j+1, repr([prev_c1, prev_c3]),
                               i, repr([c1, c3])))
                # Validate that no new corner is within an existing region
                for coord in [c1, c2, c3, c4]:
                    if within(coord, prev_c1, prev_c3):
                        raise config.error(
                            "bed_mesh: Added faulty_region_%d %s overlaps "
                            "existing faulty_region_%d %s"
                            % (i, repr([c1, c3]),
                               j+1, repr([prev_c1, prev_c3])))
            self.faulty_regions.append((c1, c3))

    def start_probe(self, gcmd):
        method = gcmd.get("METHOD", "automatic").lower()
        can_scan = False
        pprobe = self.printer.lookup_object("probe", None)
        if pprobe is not None:
            probe_name = pprobe.get_status(None).get("name", "")
            can_scan = probe_name.startswith("probe_eddy_current")
        if method == "rapid_scan" and can_scan:
            self.rapid_scan_helper.perform_rapid_scan(gcmd)
        else:
            self.probe_helper.start_probe(gcmd)

    def get_zero_ref_pos(self):
        return self.zero_ref_pos

    def get_zero_ref_mode(self):
        return self.zref_mode

    def get_substitutes(self):
        return self.substitutes

    def generate_points(
        self, mesh_config, mesh_min, mesh_max, radius, origin,
        probe_method="automatic"
    ):
        x_cnt = mesh_config['x_count']
        y_cnt = mesh_config['y_count']
        min_x, min_y = mesh_min
        max_x, max_y = mesh_max
        x_dist = (max_x - min_x) / (x_cnt - 1)
        y_dist = (max_y - min_y) / (y_cnt - 1)
        # floor distances down to next hundredth
        x_dist = math.floor(x_dist * 100) / 100
        y_dist = math.floor(y_dist * 100) / 100
        if x_dist < 1. or y_dist < 1.:
            raise BedMeshError("bed_mesh: min/max points too close together")

        if radius is not None:
            # round bed, min/max needs to be recalculated
            y_dist = x_dist
            new_r = (x_cnt // 2) * x_dist
            min_x = min_y = -new_r
            max_x = max_y = new_r
        else:
            # rectangular bed, only re-calc max_x
            max_x = min_x + x_dist * (x_cnt - 1)
        pos_y = min_y
        points = []
        for i in range(y_cnt):
            for j in range(x_cnt):
                if not i % 2:
                    # move in positive directon
                    pos_x = min_x + j * x_dist
                else:
                    # move in negative direction
                    pos_x = max_x - j * x_dist
                if radius is None:
                    # rectangular bed, append
                    points.append((pos_x, pos_y))
                else:
                    # round bed, check distance from origin
                    dist_from_origin = math.sqrt(pos_x*pos_x + pos_y*pos_y)
                    if dist_from_origin <= radius:
                        points.append(
                            (origin[0] + pos_x, origin[1] + pos_y))
            pos_y += y_dist
        if self.zero_ref_pos is None or probe_method == "manual":
            # Zero Reference Disabled
            self.zref_mode = ZrefMode.DISABLED
        elif within(self.zero_ref_pos, mesh_min, mesh_max):
            # Zero Reference position within mesh
            self.zref_mode = ZrefMode.IN_MESH
        else:
            # Zero Reference position outside of mesh
            self.zref_mode = ZrefMode.PROBE
        self.base_points = points
        self.substitutes.clear()
        # adjust overshoot
        og_min_x = self.orig_config["mesh_min"][0]
        og_max_x = self.orig_config["mesh_max"][0]
        add_ovs = min(max(0, min_x - og_min_x), max(0, og_max_x - max_x))
        self.overshoot = self.cfg_overshoot + math.floor(add_ovs)
        min_pt, max_pt = (min_x, min_y), (max_x, max_y)
        self._process_faulty_regions(min_pt, max_pt, radius)
        self.probe_helper.update_probe_points(self.get_std_path(), 3)

    def _process_faulty_regions(self, min_pt, max_pt, radius):
        if not self.faulty_regions:
            return
        # Cannot probe a reference within a faulty region
        if self.zref_mode == ZrefMode.PROBE:
            for min_c, max_c in self.faulty_regions:
                if within(self.zero_ref_pos, min_c, max_c):
                    opt = "zero_reference_position"
                    raise BedMeshError(
                        "bed_mesh: Cannot probe zero reference position at "
                        "(%.2f, %.2f) as it is located within a faulty region."
                        " Check the value for option '%s'"
                        % (self.zero_ref_pos[0], self.zero_ref_pos[1], opt,)
                    )
        # Check to see if any points fall within faulty regions
        last_y = self.base_points[0][1]
        is_reversed = False
        for i, coord in enumerate(self.base_points):
            if not isclose(coord[1], last_y):
                is_reversed = not is_reversed
            last_y = coord[1]
            adj_coords = []
            for min_c, max_c in self.faulty_regions:
                if within(coord, min_c, max_c, tol=.00001):
                    # Point lies within a faulty region
                    adj_coords = [
                        (min_c[0], coord[1]), (coord[0], min_c[1]),
                        (coord[0], max_c[1]), (max_c[0], coord[1])]
                    if is_reversed:
                        # Swap first and last points for zig-zag pattern
                        first = adj_coords[0]
                        adj_coords[0] = adj_coords[-1]
                        adj_coords[-1] = first
                    break
            if not adj_coords:
                # coord is not located within a faulty region
                continue
            valid_coords = []
            for ac in adj_coords:
                # make sure that coordinates are within the mesh boundary
                if radius is None:
                    if within(ac, min_pt, max_pt, .000001):
                        valid_coords.append(ac)
                else:
                    dist_from_origin = math.sqrt(ac[0]*ac[0] + ac[1]*ac[1])
                    if dist_from_origin <= radius:
                        valid_coords.append(ac)
            if not valid_coords:
                raise BedMeshError(
                    "bed_mesh: Unable to generate coordinates"
                    " for faulty region at index: %d" % (i)
                )
            self.substitutes[i] = valid_coords

    def get_base_points(self):
        return self.base_points

    def get_std_path(self):
        path = []
        for idx, pt in enumerate(self.base_points):
            if idx in self.substitutes:
                for sub_pt in self.substitutes[idx]:
                    path.append(sub_pt)
            else:
                path.append(pt)
        if self.zref_mode == ZrefMode.PROBE:
            path.append(self.zero_ref_pos)
        return path

    def iter_rapid_path(self):
        ascnd_x = True
        last_base_pt = last_mv_pt = self.base_points[0]
        # Generate initial move point
        if self.overshoot:
            overshoot = min(8, self.overshoot)
            last_mv_pt = (last_base_pt[0] - overshoot, last_base_pt[1])
            yield last_mv_pt, False
        for idx, pt in enumerate(self.base_points):
            # increasing Y indicates direction change
            dir_change = not isclose(pt[1], last_base_pt[1], abs_tol=1e-6)
            if idx in self.substitutes:
                fp_gen = self._gen_faulty_path(
                    last_mv_pt, idx, ascnd_x, dir_change
                )
                for sub_pt, is_smp in fp_gen:
                    yield sub_pt, is_smp
                    last_mv_pt = sub_pt
            else:
                if dir_change:
                    for dpt in self._gen_dir_change(last_mv_pt, pt, ascnd_x):
                        yield dpt, False
                yield pt, True
                last_mv_pt = pt
            last_base_pt = pt
            ascnd_x ^= dir_change
        if self.zref_mode == ZrefMode.PROBE:
            if self.overshoot:
                ovs = min(4, self.overshoot)
                ovs = ovs if ascnd_x else -ovs
                yield (last_mv_pt[0] + ovs, last_mv_pt[1]), False
            yield self.zero_ref_pos, True

    def _gen_faulty_path(self, last_pt, idx, ascnd_x, dir_change):
        subs = self.substitutes[idx]
        sub_cnt = len(subs)
        if dir_change:
            for dpt in self._gen_dir_change(last_pt, subs[0], ascnd_x):
                yield dpt, False
        if self.is_round:
            # No faulty region path handling for round beds
            for pt in subs:
                yield pt, True
            return
        # Check to see if this is the first corner
        first_corner = False
        sorted_sub_idx = sorted(self.substitutes.keys())
        if sub_cnt == 2 and idx < len(sorted_sub_idx):
            first_corner = sorted_sub_idx[idx] == idx
        yield subs[0], True
        if sub_cnt == 1:
            return
        last_pt, next_pt = subs[:2]
        if sub_cnt == 2:
            if first_corner or dir_change:
                # horizontal move first
                yield (next_pt[0], last_pt[1]), False
            else:
                yield (last_pt[0], next_pt[1]), False
            yield next_pt, True
        elif sub_cnt >= 3:
            if dir_change:
                # first move should be a vertical switch up.  If overshoot
                # is available, simulate another direction change.  Otherwise
                # move inward 2 mm, then up through the faulty region.
                if self.overshoot:
                    for dpt in self._gen_dir_change(last_pt, next_pt, ascnd_x):
                        yield dpt, False
                else:
                    shift = -2 if ascnd_x else 2
                    yield (last_pt[0] + shift, last_pt[1]), False
                    yield (last_pt[0] + shift, next_pt[1]), False
                yield next_pt, True
                last_pt, next_pt = subs[1:3]
            else:
                # vertical move
                yield (last_pt[0], next_pt[1]), False
                yield next_pt, True
                last_pt, next_pt = subs[1:3]
                if sub_cnt == 4:
                    # Vertical switch up within faulty region
                    shift = 2 if ascnd_x else -2
                    yield (last_pt[0] + shift, last_pt[1]), False
                    yield (next_pt[0] - shift, next_pt[1]), False
                    yield next_pt, True
                    last_pt, next_pt = subs[2:4]
            # horizontal move before final point
            yield (next_pt[0], last_pt[1]), False
            yield next_pt, True

    def _gen_dir_change(self, last_pt, next_pt, ascnd_x):
        if not self.overshoot:
            return
        # overshoot X beyond the outer point
        xdir = 1 if ascnd_x else -1
        overshoot = 2. if self.overshoot >= 3. else self.overshoot
        ovr_pt = (last_pt[0] + overshoot * xdir, last_pt[1])
        yield ovr_pt
        if self.overshoot < 3.:
            # No room to generate an arc, move up to next y
            yield (next_pt[0] + overshoot * xdir, next_pt[1])
        else:
            # generate arc
            STEP_ANGLE = 3
            START_ANGLE = 270
            ydiff = abs(next_pt[1] - last_pt[1])
            xdiff = abs(next_pt[0] - last_pt[0])
            max_radius = min(self.overshoot - 2, 8)
            radius = min(ydiff / 2, max_radius)
            origin = [ovr_pt[0], last_pt[1] + radius]
            next_origin_y = next_pt[1] - radius
            # determine angle
            if xdiff < .01:
                # Move is aligned on the x-axis
                angle = 90
                if next_origin_y - origin[1] < .05:
                    # The move can be completed in a single arc
                    angle = 180
            else:
                angle = int(math.degrees(math.atan(ydiff / xdiff)))
                if (
                    (ascnd_x and next_pt[0] < last_pt[0]) or
                    (not ascnd_x and next_pt[0] > last_pt[0])
                ):
                    angle = 180 - angle
            count = int(angle // STEP_ANGLE)
            # Gen first arc
            step = STEP_ANGLE * xdir
            start = START_ANGLE + step
            for arc_pt in self._gen_arc(origin, radius, start, step, count):
                yield arc_pt
            if angle == 180:
                # arc complete
                return
            # generate next arc
            origin = [next_pt[0] + overshoot * xdir, next_origin_y]
            # start at the angle where the last arc finished
            start = START_ANGLE + count * step
            # recalculate the count to make sure we generate a full 180
            # degrees.  Add a step for the repeated connecting angle
            count = 61 - count
            for arc_pt in self._gen_arc(origin, radius, start, step, count):
                yield arc_pt

    def _gen_arc(self, origin, radius, start, step, count):
        end = start + step * count
        # create a segent for every 3 degress of travel
        for angle in range(start, end, step):
            rad = math.radians(angle % 360)
            opp = math.sin(rad) * radius
            adj = math.cos(rad) * radius
            yield (origin[0] + adj, origin[1] + opp)


MAX_HIT_DIST = 2.
MM_WIN_SPEED = 125

class RapidScanHelper:
    def __init__(self, config, probe_mgr, finalize_cb):
        self.printer = config.get_printer()
        self.probe_manager = probe_mgr
        self.speed = config.getfloat("speed", 50., above=0.)
        self.scan_height = config.getfloat("horizontal_move_z", 5.)
        self.finalize_callback = finalize_cb

    def perform_rapid_scan(self, gcmd):
        speed = gcmd.get_float("SCAN_SPEED", self.speed)
        scan_height = gcmd.get_float("HORIZONTAL_MOVE_Z", self.scan_height)
        gcmd.respond_info(
            "Beginning rapid surface scan at height %.2f..." % (scan_height)
        )
        pprobe = self.printer.lookup_object("probe")
        toolhead = self.printer.lookup_object("toolhead")
        # Calculate time window around which a sample is valid.  Current
        # assumption is anything within 2mm is usable, so:
        # window = 2 / max_speed
        #
        # TODO: validate maximum speed allowed based on sample rate of probe
        # Scale the hit distance window for speeds lower than 125mm/s.  The
        # lower the speed the less the window shrinks.
        scale = max(0, 1 - speed / MM_WIN_SPEED) + 1
        hit_dist = min(MAX_HIT_DIST, scale * speed / MM_WIN_SPEED)
        half_window = hit_dist / speed
        gcmd.respond_info(
            "Sample hit distance +/- %.4fmm, time window +/- ms %.4f"
            % (hit_dist, half_window * 1000)
        )
        gcmd_params = gcmd.get_command_parameters()
        gcmd_params["SAMPLE_TIME"] = half_window * 2
        self._raise_tool(gcmd, scan_height)
        probe_session = pprobe.start_probe_session(gcmd)
        offsets = pprobe.get_offsets()
        initial_move = True
        for pos, is_probe_pt in self.probe_manager.iter_rapid_path():
            pos = self._apply_offsets(pos[:2], offsets)
            toolhead.manual_move(pos, speed)
            if initial_move:
                initial_move = False
                self._move_to_scan_height(gcmd, scan_height)
            if is_probe_pt:
                probe_session.run_probe(gcmd)
        results = probe_session.pull_probed_results()
        toolhead.get_last_move_time()
        self.finalize_callback(offsets, results)
        probe_session.end_probe_session()

    def _raise_tool(self, gcmd, scan_height):
        # If the nozzle is below scan height raise the tool
        toolhead = self.printer.lookup_object("toolhead")
        pprobe = self.printer.lookup_object("probe")
        cur_pos = toolhead.get_position()
        if cur_pos[2] >= scan_height:
            return
        pparams = pprobe.get_probe_params(gcmd)
        lift_speed = pparams["lift_speed"]
        cur_pos[2] = self.scan_height + .5
        toolhead.manual_move(cur_pos, lift_speed)

    def _move_to_scan_height(self, gcmd, scan_height):
        time_window = gcmd.get_float("SAMPLE_TIME")
        toolhead = self.printer.lookup_object("toolhead")
        pprobe = self.printer.lookup_object("probe")
        cur_pos = toolhead.get_position()
        pparams = pprobe.get_probe_params(gcmd)
        lift_speed = pparams["lift_speed"]
        probe_speed = pparams["probe_speed"]
        cur_pos[2] = scan_height + .5
        toolhead.manual_move(cur_pos, lift_speed)
        cur_pos[2] = scan_height
        toolhead.manual_move(cur_pos, probe_speed)
        toolhead.dwell(time_window / 2 + .01)

    def _apply_offsets(self, point, offsets):
        return [(pos - ofs) for pos, ofs in zip(point, offsets)]


class MoveSplitter:
    def __init__(self, config: ConfigWrapper, gcode):
        self.printer = config.get_printer()
        self.printer.register_event_handler("klippy:connect",
                                            self.handle_connect)
        self.toolhead: ToolHead = None
        self.split_delta_z = config.getfloat(
            'split_delta_z', .025, minval=0.01)
        self.move_check_distance = config.getfloat(
            'move_check_distance', 5., minval=3.)
        self.z_mesh = None
        self.fade_offset = 0.
        self.gcode = gcode
    def handle_connect(self):
        self.toolhead: ToolHead = self.printer.lookup_object('toolhead')
    def initialize(self, mesh, fade_offset):
        self.z_mesh: ZMesh = mesh
        self.fade_offset = fade_offset
    def build_move(self, prev_pos, next_pos, factor):
        self.prev_pos = tuple(prev_pos)
        self.next_pos = tuple(next_pos)
        self.current_pos = list(prev_pos)
        self.z_factor = factor
        self.z_offset = self._calc_z_offset(prev_pos)
        self.traverse_complete = False
        self.distance_checked = 0.
        axes_d = [ f - i for f, i in zip(self.next_pos, self.prev_pos) ]
        # NOTE: Consider all displacement distances except the extruder's.
        self.total_move_length = math.sqrt(sum([d*d for d in axes_d[:-1]]))
        self.axis_move = [not isclose(d, 0., abs_tol=1e-10) for d in axes_d]
    def _calc_z_offset(self, pos):
        x, y = self.toolhead.get_axes(pos, "XY")
        z = self.z_mesh.calc_z(x, y)
        offset = self.fade_offset
        return self.z_factor * (z - offset) + offset
    def _set_next_move(self, distance_from_prev):
        t = distance_from_prev / self.total_move_length
        if t > 1. or t < 0.:
            raise self.gcode.error(
                "bed_mesh: Slice distance is negative "
                "or greater than entire move length")
        for i in range(len(self.axis_move)):
            if self.axis_move[i]:
                self.current_pos[i] = lerp(
                    t, self.prev_pos[i], self.next_pos[i])
    def split(self):
        if not self.traverse_complete:
            x_move, y_move = self.toolhead.get_axes(self.axis_move, "XY")
            if x_move or y_move:
                # X and/or Y axis move, traverse if necessary
                while self.distance_checked + self.move_check_distance \
                        < self.total_move_length:
                    self.distance_checked += self.move_check_distance
                    self._set_next_move(self.distance_checked)
                    next_z = self._calc_z_offset(self.current_pos)
                    if abs(next_z - self.z_offset) >= self.split_delta_z:
                        self.z_offset = next_z
                        curr_z = self.current_pos[self.toolhead.axis_map["Z"]]
                        return self.toolhead.update_axes(self.current_pos, Z=curr_z+self.z_offset)
            # end of move reached
            self.current_pos[:] = self.next_pos
            self.z_offset = self._calc_z_offset(self.current_pos)
            # Its okay to add Z-Offset to the final move, since it will not be
            # used again.
            z_idx = self.toolhead.axis_map["Z"]
            self.current_pos[z_idx] += self.z_offset
            self.traverse_complete = True
            return self.current_pos
        else:
            # Traverse complete
            return None


class ZMesh:
    def __init__(self, params, name):
        self.profile_name = name or "adaptive-%X" % (id(self),)
        self.probed_matrix = self.mesh_matrix = None
        self.mesh_params = params
        self.mesh_offsets = [0., 0.]
        logging.debug('bed_mesh: probe/mesh parameters:')
        for key, value in self.mesh_params.items():
            logging.debug("%s :  %s" % (key, value))
        self.mesh_x_min = params['min_x']
        self.mesh_x_max = params['max_x']
        self.mesh_y_min = params['min_y']
        self.mesh_y_max = params['max_y']
        logging.debug(
            "bed_mesh: Mesh Min: (%.2f,%.2f) Mesh Max: (%.2f,%.2f)"
            % (self.mesh_x_min, self.mesh_y_min,
               self.mesh_x_max, self.mesh_y_max))
        # Set the interpolation algorithm
        interpolation_algos = {
            'lagrange': self._sample_lagrange,
            'bicubic': self._sample_bicubic,
            'direct': self._sample_direct
        }
        self._sample = interpolation_algos.get(params['algo'])
        # Number of points to interpolate per segment
        mesh_x_pps = params['mesh_x_pps']
        mesh_y_pps = params['mesh_y_pps']
        px_cnt = params['x_count']
        py_cnt = params['y_count']
        self.mesh_x_count = (px_cnt - 1) * mesh_x_pps + px_cnt
        self.mesh_y_count = (py_cnt - 1) * mesh_y_pps + py_cnt
        self.x_mult = mesh_x_pps + 1
        self.y_mult = mesh_y_pps + 1
        logging.debug("bed_mesh: Mesh grid size - X:%d, Y:%d"
                      % (self.mesh_x_count, self.mesh_y_count))
        self.mesh_x_dist = (self.mesh_x_max - self.mesh_x_min) / \
                           (self.mesh_x_count - 1)
        self.mesh_y_dist = (self.mesh_y_max - self.mesh_y_min) / \
                           (self.mesh_y_count - 1)
    def get_mesh_matrix(self):
        if self.mesh_matrix is not None:
            return [[round(z, 6) for z in line]
                    for line in self.mesh_matrix]
        return [[]]
    def get_probed_matrix(self):
        if self.probed_matrix is not None:
            return [[round(z, 6) for z in line]
                    for line in self.probed_matrix]
        return [[]]
    def get_mesh_params(self):
        return self.mesh_params
    def get_profile_name(self):
        return self.profile_name
    def print_probed_matrix(self, print_func):
        if self.probed_matrix is not None:
            msg = "Mesh Leveling Probed Z positions:\n"
            for line in self.probed_matrix:
                for x in line:
                    msg += " %f" % x
                msg += "\n"
            print_func(msg)
        else:
            print_func("bed_mesh: bed has not been probed")
    def print_mesh(self, print_func, move_z=None):
        matrix = self.get_mesh_matrix()
        if matrix is not None:
            msg = "Mesh X,Y: %d,%d\n" % (self.mesh_x_count, self.mesh_y_count)
            if move_z is not None:
                msg += "Search Height: %d\n" % (move_z)
            msg += "Mesh Offsets: X=%.4f, Y=%.4f\n" % (
                self.mesh_offsets[0], self.mesh_offsets[1])
            msg += "Mesh Average: %.2f\n" % (self.get_z_average())
            rng = self.get_z_range()
            msg += "Mesh Range: min=%.4f max=%.4f\n" % (rng[0], rng[1])
            msg += "Interpolation Algorithm: %s\n" \
                   % (self.mesh_params['algo'])
            msg += "Measured points:\n"
            for y_line in range(self.mesh_y_count - 1, -1, -1):
                for z in matrix[y_line]:
                    msg += "  %f" % (z)
                msg += "\n"
            print_func(msg)
        else:
            print_func("bed_mesh: Z Mesh not generated")
    def build_mesh(self, z_matrix):
        self.probed_matrix = z_matrix
        self._sample(z_matrix)
        self.print_mesh(logging.debug)
    def set_zero_reference(self, xpos, ypos):
        offset = self.calc_z(xpos, ypos)
        logging.info(
            "bed_mesh: setting zero reference at (%.2f, %.2f, %.6f)"
            % (xpos, ypos, offset)
        )
        for matrix in [self.probed_matrix, self.mesh_matrix]:
            for yidx in range(len(matrix)):
                for xidx in range(len(matrix[yidx])):
                    matrix[yidx][xidx] -= offset
    def set_mesh_offsets(self, offsets):
        for i, o in enumerate(offsets):
            if o is not None:
                self.mesh_offsets[i] = o
    def get_x_coordinate(self, index):
        return self.mesh_x_min + self.mesh_x_dist * index
    def get_y_coordinate(self, index):
        return self.mesh_y_min + self.mesh_y_dist * index
    def calc_z(self, x, y):
        if self.mesh_matrix is not None:
            tbl = self.mesh_matrix
            tx, xidx = self._get_linear_index(x + self.mesh_offsets[0], 0)
            ty, yidx = self._get_linear_index(y + self.mesh_offsets[1], 1)
            z0 = lerp(tx, tbl[yidx][xidx], tbl[yidx][xidx+1])
            z1 = lerp(tx, tbl[yidx+1][xidx], tbl[yidx+1][xidx+1])
            return lerp(ty, z0, z1)
        else:
            # No mesh table generated, no z-adjustment
            return 0.
    def get_z_range(self):
        if self.mesh_matrix is not None:
            mesh_min = min([min(x) for x in self.mesh_matrix])
            mesh_max = max([max(x) for x in self.mesh_matrix])
            return mesh_min, mesh_max
        else:
            return 0., 0.
    def get_z_average(self):
        if self.mesh_matrix is not None:
            avg_z = (sum([sum(x) for x in self.mesh_matrix]) /
                     sum([len(x) for x in self.mesh_matrix]))
            # Round average to the nearest 100th.  This
            # should produce an offset that is divisible by common
            # z step distances
            return round(avg_z, 2)
        else:
            return 0.
    def _get_linear_index(self, coord, axis):
        if axis == 0:
            # X-axis
            mesh_min = self.mesh_x_min
            mesh_cnt = self.mesh_x_count
            mesh_dist = self.mesh_x_dist
            cfunc = self.get_x_coordinate
        else:
            # Y-axis
            mesh_min = self.mesh_y_min
            mesh_cnt = self.mesh_y_count
            mesh_dist = self.mesh_y_dist
            cfunc = self.get_y_coordinate
        t = 0.
        idx = int(math.floor((coord - mesh_min) / mesh_dist))
        idx = constrain(idx, 0, mesh_cnt - 2)
        t = (coord - cfunc(idx)) / mesh_dist
        return constrain(t, 0., 1.), idx
    def _sample_direct(self, z_matrix):
        self.mesh_matrix = z_matrix
    def _sample_lagrange(self, z_matrix):
        x_mult = self.x_mult
        y_mult = self.y_mult
        self.mesh_matrix = \
            [[0. if ((i % x_mult) or (j % y_mult))
             else z_matrix[j//y_mult][i//x_mult]
             for i in range(self.mesh_x_count)]
             for j in range(self.mesh_y_count)]
        xpts, ypts = self._get_lagrange_coords()
        # Interpolate X coordinates
        for i in range(self.mesh_y_count):
            # only interpolate X-rows that have probed coordinates
            if i % y_mult != 0:
                continue
            for j in range(self.mesh_x_count):
                if j % x_mult == 0:
                    continue
                x = self.get_x_coordinate(j)
                self.mesh_matrix[i][j] = self._calc_lagrange(xpts, x, i, 0)
        # Interpolate Y coordinates
        for i in range(self.mesh_x_count):
            for j in range(self.mesh_y_count):
                if j % y_mult == 0:
                    continue
                y = self.get_y_coordinate(j)
                self.mesh_matrix[j][i] = self._calc_lagrange(ypts, y, i, 1)
    def _get_lagrange_coords(self):
        xpts = []
        ypts = []
        for i in range(self.mesh_params['x_count']):
            xpts.append(self.get_x_coordinate(i * self.x_mult))
        for j in range(self.mesh_params['y_count']):
            ypts.append(self.get_y_coordinate(j * self.y_mult))
        return xpts, ypts
    def _calc_lagrange(self, lpts, c, vec, axis=0):
        pt_cnt = len(lpts)
        total = 0.
        for i in range(pt_cnt):
            n = 1.
            d = 1.
            for j in range(pt_cnt):
                if j == i:
                    continue
                n *= (c - lpts[j])
                d *= (lpts[i] - lpts[j])
            if axis == 0:
                # Calc X-Axis
                z = self.mesh_matrix[vec][i*self.x_mult]
            else:
                # Calc Y-Axis
                z = self.mesh_matrix[i*self.y_mult][vec]
            total += z * n / d
        return total
    def _sample_bicubic(self, z_matrix):
        # should work for any number of probe points above 3x3
        x_mult = self.x_mult
        y_mult = self.y_mult
        c = self.mesh_params['tension']
        self.mesh_matrix = \
            [[0. if ((i % x_mult) or (j % y_mult))
             else z_matrix[j//y_mult][i//x_mult]
             for i in range(self.mesh_x_count)]
             for j in range(self.mesh_y_count)]
        # Interpolate X values
        for y in range(self.mesh_y_count):
            if y % y_mult != 0:
                continue
            for x in range(self.mesh_x_count):
                if x % x_mult == 0:
                    continue
                pts = self._get_x_ctl_pts(x, y)
                self.mesh_matrix[y][x] = self._cardinal_spline(pts, c)
        # Interpolate Y values
        for x in range(self.mesh_x_count):
            for y in range(self.mesh_y_count):
                if y % y_mult == 0:
                    continue
                pts = self._get_y_ctl_pts(x, y)
                self.mesh_matrix[y][x] = self._cardinal_spline(pts, c)
    def _get_x_ctl_pts(self, x, y):
        # Fetch control points and t for a X value in the mesh
        x_mult = self.x_mult
        x_row = self.mesh_matrix[y]
        last_pt = self.mesh_x_count - 1 - x_mult
        if x < x_mult:
            p0 = p1 = x_row[0]
            p2 = x_row[x_mult]
            p3 = x_row[2*x_mult]
            t = x / float(x_mult)
        elif x > last_pt:
            p0 = x_row[last_pt - x_mult]
            p1 = x_row[last_pt]
            p2 = p3 = x_row[last_pt + x_mult]
            t = (x - last_pt) / float(x_mult)
        else:
            found = False
            for i in range(x_mult, last_pt, x_mult):
                if x > i and x < (i + x_mult):
                    p0 = x_row[i - x_mult]
                    p1 = x_row[i]
                    p2 = x_row[i + x_mult]
                    p3 = x_row[i + 2*x_mult]
                    t = (x - i) / float(x_mult)
                    found = True
                    break
            if not found:
                raise BedMeshError(
                    "bed_mesh: Error finding x control points")
        return p0, p1, p2, p3, t
    def _get_y_ctl_pts(self, x, y):
        # Fetch control points and t for a Y value in the mesh
        y_mult = self.y_mult
        last_pt = self.mesh_y_count - 1 - y_mult
        y_col = self.mesh_matrix
        if y < y_mult:
            p0 = p1 = y_col[0][x]
            p2 = y_col[y_mult][x]
            p3 = y_col[2*y_mult][x]
            t = y / float(y_mult)
        elif y > last_pt:
            p0 = y_col[last_pt - y_mult][x]
            p1 = y_col[last_pt][x]
            p2 = p3 = y_col[last_pt + y_mult][x]
            t = (y - last_pt) / float(y_mult)
        else:
            found = False
            for i in range(y_mult, last_pt, y_mult):
                if y > i and y < (i + y_mult):
                    p0 = y_col[i - y_mult][x]
                    p1 = y_col[i][x]
                    p2 = y_col[i + y_mult][x]
                    p3 = y_col[i + 2*y_mult][x]
                    t = (y - i) / float(y_mult)
                    found = True
                    break
            if not found:
                raise BedMeshError(
                    "bed_mesh: Error finding y control points")
        return p0, p1, p2, p3, t
    def _cardinal_spline(self, p, tension):
        t = p[4]
        t2 = t*t
        t3 = t2*t
        m1 = tension * (p[2] - p[0])
        m2 = tension * (p[3] - p[1])
        a = p[1] * (2*t3 - 3*t2 + 1)
        b = p[2] * (-2*t3 + 3*t2)
        c = m1 * (t3 - 2*t2 + t)
        d = m2 * (t3 - t2)
        return a + b + c + d


class ProfileManager:
    def __init__(self, config, bedmesh: BedMesh):
        self.name = config.get_name()
        self.printer = config.get_printer()
        self.gcode = self.printer.lookup_object('gcode')
        self.bedmesh: BedMesh = bedmesh
        self.profiles = {}
        self.incompatible_profiles = []
        # Fetch stored profiles from Config
        stored_profs = config.get_prefix_sections(self.name)
        stored_profs = [s for s in stored_profs
                        if s.get_name() != self.name]
        for profile in stored_profs:
            name = profile.get_name().split(' ', 1)[1]
            version = profile.getint('version', 0)
            if version != PROFILE_VERSION:
                logging.info(
                    "bed_mesh: Profile [%s] not compatible with this version\n"
                    "of bed_mesh.  Profile Version: %d Current Version: %d "
                    % (name, version, PROFILE_VERSION))
                self.incompatible_profiles.append(name)
                continue
            self.profiles[name] = {}
            zvals = profile.getlists('points', seps=(',', '\n'), parser=float)
            self.profiles[name]['points'] = zvals
            self.profiles[name]['mesh_params'] = params = \
                collections.OrderedDict()
            for key, t in PROFILE_OPTIONS.items():
                if t is int:
                    params[key] = profile.getint(key)
                elif t is float:
                    params[key] = profile.getfloat(key)
                elif t is str:
                    params[key] = profile.get(key)
        # Register GCode
        self.gcode.register_command(
            'BED_MESH_PROFILE', self.cmd_BED_MESH_PROFILE,
            desc=self.cmd_BED_MESH_PROFILE_help)
    def get_profiles(self):
        return self.profiles
    def _check_incompatible_profiles(self):
        if self.incompatible_profiles:
            configfile = self.printer.lookup_object('configfile')
            for profile in self.incompatible_profiles:
                configfile.remove_section('bed_mesh ' + profile)
            self.gcode.respond_info(
                "The following incompatible profiles have been detected\n"
                "and are scheduled for removal:\n%s\n"
                "The SAVE_CONFIG command will update the printer config\n"
                "file and restart the printer" %
                (('\n').join(self.incompatible_profiles)))
    def save_profile(self, prof_name):
        z_mesh = self.bedmesh.get_mesh()
        if z_mesh is None:
            self.gcode.respond_info(
                "Unable to save to profile [%s], the bed has not been probed"
                % (prof_name))
            return
        probed_matrix = z_mesh.get_probed_matrix()
        mesh_params = z_mesh.get_mesh_params()
        configfile = self.printer.lookup_object('configfile')
        cfg_name = self.name + " " + prof_name
        # set params
        z_values = ""
        for line in probed_matrix:
            z_values += "\n  "
            for p in line:
                z_values += "%.6f, " % p
            z_values = z_values[:-2]
        configfile.set(cfg_name, 'version', PROFILE_VERSION)
        configfile.set(cfg_name, 'points', z_values)
        for key, value in mesh_params.items():
            configfile.set(cfg_name, key, value)
        # save copy in local storage
        # ensure any self.profiles returned as status remains immutable
        profiles = dict(self.profiles)
        profiles[prof_name] = profile = {}
        profile['points'] = probed_matrix
        profile['mesh_params'] = collections.OrderedDict(mesh_params)
        self.profiles = profiles
        self.bedmesh.update_status()
        self.gcode.respond_info(
            "Bed Mesh state has been saved to profile [%s]\n"
            "for the current session.  The SAVE_CONFIG command will\n"
            "update the printer config file and restart the printer."
            % (prof_name))
    def load_profile(self, prof_name):
        profile = self.profiles.get(prof_name, None)
        if profile is None:
            raise self.gcode.error(
                "bed_mesh: Unknown profile [%s]" % prof_name)
        probed_matrix = profile['points']
        mesh_params = profile['mesh_params']
        z_mesh = ZMesh(mesh_params, prof_name)
        try:
            z_mesh.build_mesh(probed_matrix)
        except BedMeshError as e:
            raise self.gcode.error(str(e))
        self.bedmesh.set_mesh(z_mesh)
    def remove_profile(self, prof_name):
        if prof_name in self.profiles:
            configfile = self.printer.lookup_object('configfile')
            configfile.remove_section('bed_mesh ' + prof_name)
            profiles = dict(self.profiles)
            del profiles[prof_name]
            self.profiles = profiles
            self.bedmesh.update_status()
            self.gcode.respond_info(
                "Profile [%s] removed from storage for this session.\n"
                "The SAVE_CONFIG command will update the printer\n"
                "configuration and restart the printer" % (prof_name))
        else:
            self.gcode.respond_info(
                "No profile named [%s] to remove" % (prof_name))
    cmd_BED_MESH_PROFILE_help = "Bed Mesh Persistent Storage management"
    def cmd_BED_MESH_PROFILE(self, gcmd):
        options = collections.OrderedDict({
            'LOAD': self.load_profile,
            'SAVE': self.save_profile,
            'REMOVE': self.remove_profile
        })
        for key in options:
            name = gcmd.get(key, None)
            if name is not None:
                if not name.strip():
                    raise gcmd.error(
                        "Value for parameter '%s' must be specified" % (key)
                    )
                if name == "default" and key == 'SAVE':
                    gcmd.respond_info(
                        "Profile 'default' is reserved, please choose"
                        " another profile name.")
                else:
                    options[key](name)
                return
        gcmd.respond_info("Invalid syntax '%s'" % (gcmd.get_commandline(),))


def load_config(config):
    return BedMesh(config)<|MERGE_RESOLUTION|>--- conflicted
+++ resolved
@@ -342,17 +342,7 @@
         self.radius = self.origin = None
         self.mesh_min = self.mesh_max = (0., 0.)
         self.adaptive_margin = config.getfloat('adaptive_margin', 0.0)
-<<<<<<< HEAD
-        self.zero_ref_pos = config.getfloatlist(
-            "zero_reference_position", None, count=2
-        )
-        self.zero_reference_mode = ZrefMode.DISABLED
-        self.faulty_regions = []
-        self.substituted_indices = collections.OrderedDict()
         self.bedmesh: BedMesh = bedmesh
-=======
-        self.bedmesh = bedmesh
->>>>>>> 12cd1d9e
         self.mesh_config = collections.OrderedDict()
         self._init_mesh_config(config)
         self.probe_mgr = ProbeManager(
@@ -667,25 +657,16 @@
         if not self._profile_name.strip():
             raise gcmd.error("Value for parameter 'PROFILE' must be specified")
         self.bedmesh.set_mesh(None)
-<<<<<<< HEAD
-        self.update_config(gcmd)
-        # NOTE: Requires a printer probe object named 'probe'. 
-        #       See "ProbePointsHelper" at "probe.py".
-        self.probe_helper.start_probe(gcmd)
-    def probe_finalize(self, offsets, positions):
-        """
-        NOTE: This method is passed to "probe.ProbePointsHelper" as "finalize_callback".
-        """
-        x_offset, y_offset, z_offset = offsets
-=======
         try:
             self.update_config(gcmd)
+            # NOTE: Requires a printer probe object named 'probe'. 
+            #       See "ProbePointsHelper" at "probe.py".
         except BedMeshError as e:
             raise gcmd.error(str(e))
         self.probe_mgr.start_probe(gcmd)
     def probe_finalize(self, offsets, positions):
+        # TODO: Replace hardcoded axis indexes.
         z_offset = offsets[2]
->>>>>>> 12cd1d9e
         positions = [[round(p[0], 2), round(p[1], 2), p[2]]
                      for p in positions]
         if self.probe_mgr.get_zero_ref_mode() == ZrefMode.PROBE:
