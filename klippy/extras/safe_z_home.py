# Perform Z Homing at specific XY coordinates.
#
# Copyright (C) 2019 Florian Heilmann <Florian.Heilmann@gmx.net>
#
# This file may be distributed under the terms of the GNU GPLv3 license.

# For type checking without cyclic import error.
# See: https://stackoverflow.com/a/39757388
from __future__ import annotations
from typing import TYPE_CHECKING
if TYPE_CHECKING:
    from extras.homing import Homing
    from ..configfile import ConfigWrapper
    from ..toolhead import ToolHead

class SafeZHoming:
    """Extras module for the [safe_z_home] config section."""
    def __init__(self, config):
        self.printer = config.get_printer()
        x_pos, y_pos = config.getfloatlist("home_xy_position", count=2)
        self.home_x_pos, self.home_y_pos = x_pos, y_pos
        self.z_hop = config.getfloat("z_hop", default=0.0)
        self.z_hop_speed = config.getfloat('z_hop_speed', 15., above=0.)
        zconfig = config.getsection('stepper_z')
        self.max_z = zconfig.getfloat('position_max', note_valid=False)
        self.speed = config.getfloat('speed', 50.0, above=0.)
        self.move_to_previous = config.getboolean('move_to_previous', False)
        self.printer.load_object(config, 'homing')
        self.gcode = self.printer.lookup_object('gcode')
        self.prev_G28 = self.gcode.register_command("G28", None)
        self.gcode.register_command("G28", self.cmd_G28, desc=self.cmd_G28_help)

        if config.has_section("homing_override"):
            raise config.error("homing_override and safe_z_homing cannot"
                               +" be used simultaneously")

    cmd_G28_help = "Performing Homing procedure with Safe Z Home"
    def cmd_G28(self, gcmd):
        toolhead: ToolHead = self.printer.lookup_object('toolhead')
        z_axis_idx: int = toolhead.axis_map["Z"]

        # Perform Z Hop if necessary
        if self.z_hop != 0.0:
            # Check if Z axis is homed and its last known position
            curtime = self.printer.get_reactor().monotonic()
            kin_status = toolhead.get_kinematics().get_status(curtime)
            pos = toolhead.get_position()

            if 'z' not in kin_status['homed_axes']:
                # Always perform the z_hop if the Z axis is not homed
                pos[z_axis_idx] = 0
                toolhead.set_position(pos, homing_axes="z")
                toolhead.manual_move([None, None, self.z_hop],
                                     self.z_hop_speed)
<<<<<<< HEAD
                toolhead.get_kinematics(axes="XYZ").clear_homing_state((z_axis_idx,))
            elif pos[z_axis_idx] < self.z_hop:
=======
                toolhead.get_kinematics().clear_homing_state("z")
            elif pos[2] < self.z_hop:
>>>>>>> 6ab25336
                # If the Z axis is homed, and below z_hop, lift it to z_hop
                toolhead.manual_move([None, None, self.z_hop],
                                     self.z_hop_speed)

        # Determine which axes we need to home
        need_axes = [gcmd.get(axis, None) is not None for axis in toolhead.axis_names]
        # If the list is empty, or every item is None, home everything.
        home_all = not any(need_axes)

        # Home XY axes if necessary
        new_params = {}
        for a in need_axes:
            if a is None or a == 'Z':
                continue
            else:
                new_params[a] = '0'
        if new_params:
            g28_gcmd = self.gcode.create_gcode_command("G28", "G28", new_params)
            self.prev_G28(g28_gcmd)

        # Home Z axis if necessary
        if ('Z' in need_axes) or home_all:
            # Throw an error if X or Y are not homed
            curtime = self.printer.get_reactor().monotonic()
            # TODO: Adapt this to correctly identify the required kinematics.
            kin_status = toolhead.get_kinematics(axes="XYZ").get_status(curtime)
            if ('x' not in kin_status['homed_axes'] or
                'y' not in kin_status['homed_axes']):
                raise gcmd.error("Must home X and Y axes first")
            # Move to safe XY homing position
            prevpos = toolhead.get_position()
            toolhead.manual_move([self.home_x_pos, self.home_y_pos], self.speed)
            # Home Z
            g28_gcmd = self.gcode.create_gcode_command("G28", "G28", {'Z': '0'})
            self.prev_G28(g28_gcmd)
            # Perform Z Hop again for pressure-based probes
            if self.z_hop:
                pos = toolhead.get_position()
                if pos[z_axis_idx] < self.z_hop:
                    toolhead.manual_move([None, None, self.z_hop],
                                         self.z_hop_speed)
            # Move XY back to previous positions
            if self.move_to_previous:
                return_pos = toolhead.make_pos_vector_by_axis(prevpos, "XY")
                toolhead.manual_move(return_pos, self.speed)

def load_config(config):
    return SafeZHoming(config)<|MERGE_RESOLUTION|>--- conflicted
+++ resolved
@@ -52,13 +52,9 @@
                 toolhead.set_position(pos, homing_axes="z")
                 toolhead.manual_move([None, None, self.z_hop],
                                      self.z_hop_speed)
-<<<<<<< HEAD
-                toolhead.get_kinematics(axes="XYZ").clear_homing_state((z_axis_idx,))
+                # TODO: Adapt to new string-based axis IDs.
+                toolhead.get_kinematics(axes="XYZ").clear_homing_state("z")
             elif pos[z_axis_idx] < self.z_hop:
-=======
-                toolhead.get_kinematics().clear_homing_state("z")
-            elif pos[2] < self.z_hop:
->>>>>>> 6ab25336
                 # If the Z axis is homed, and below z_hop, lift it to z_hop
                 toolhead.manual_move([None, None, self.z_hop],
                                      self.z_hop_speed)
