--- conflicted
+++ resolved
@@ -137,7 +137,6 @@
         toolhead = self.printer.lookup_object('toolhead')
         toolhead.get_last_move_time()
         curpos = toolhead.get_position()
-<<<<<<< HEAD
 
         # Iterate over the names and indices of the axes in the main toolhead.
         homing_axes = []
@@ -156,22 +155,12 @@
         toolhead.set_position(curpos, homing_axes="xyz")
 
         # NOTE: Support new "CLEAR" option.
-        clear = gcmd.get('CLEAR', '').upper()
+        clear = gcmd.get('CLEAR', '').lower()
         for axes in list(toolhead.kinematics):
             # Iterate over axis sets (XYZ, ABC, etc.).
-            clear_axes = [axes.index(a) for a in axes if a in clear]
+            # TODO: Adapt to new "string-based" axis IDs.
+            clear_axes = "".join([a for a in "xyz" if a in clear])
             toolhead.get_kinematics(axes=axes).clear_homing_state(clear_axes)
-=======
-        x = gcmd.get_float('X', curpos[0])
-        y = gcmd.get_float('Y', curpos[1])
-        z = gcmd.get_float('Z', curpos[2])
-        clear = gcmd.get('CLEAR', '').lower()
-        clear_axes = "".join([a for a in "xyz" if a in clear])
-        logging.info("SET_KINEMATIC_POSITION pos=%.3f,%.3f,%.3f clear=%s",
-                     x, y, z, clear_axes)
-        toolhead.set_position([x, y, z, curpos[3]], homing_axes="xyz")
-        toolhead.get_kinematics().clear_homing_state(clear_axes)
->>>>>>> 6ab25336
 
 def load_config(config):
     return ForceMove(config)