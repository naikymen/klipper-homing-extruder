# Utility for manually moving a stepper for diagnostic purposes
#
# Copyright (C) 2018-2019  Kevin O'Connor <kevin@koconnor.net>
#
# This file may be distributed under the terms of the GNU GPLv3 license.
import math, logging
import chelper

BUZZ_DISTANCE = 1.
BUZZ_VELOCITY = BUZZ_DISTANCE / .250
BUZZ_RADIANS_DISTANCE = math.radians(1.)
BUZZ_RADIANS_VELOCITY = BUZZ_RADIANS_DISTANCE / .250
STALL_TIME = 0.100

# Calculate a move's accel_t, cruise_t, and cruise_v
def calc_move_time(dist, speed, accel):
    axis_r = 1.
    if dist < 0.:
        axis_r = -1.
        dist = -dist
    if not accel or not dist:
        return axis_r, 0., dist / speed, speed
    max_cruise_v2 = dist * accel
    if max_cruise_v2 < speed**2:
        speed = math.sqrt(max_cruise_v2)
    accel_t = speed / accel
    accel_decel_d = accel_t * speed
    cruise_t = (dist - accel_decel_d) / speed
    return axis_r, accel_t, cruise_t, speed

class ForceMove:
    def __init__(self, config):
        self.printer = config.get_printer()
        self.steppers = {}
        # Setup iterative solver
        ffi_main, ffi_lib = chelper.get_ffi()
        self.trapq = ffi_main.gc(ffi_lib.trapq_alloc(), ffi_lib.trapq_free)
        self.trapq_append = ffi_lib.trapq_append
        self.trapq_finalize_moves = ffi_lib.trapq_finalize_moves
        self.stepper_kinematics = ffi_main.gc(
            ffi_lib.cartesian_stepper_alloc(b'x'), ffi_lib.free)
        # Register commands
        gcode = self.printer.lookup_object('gcode')
        gcode.register_command('STEPPER_BUZZ', self.cmd_STEPPER_BUZZ,
                               desc=self.cmd_STEPPER_BUZZ_help)
        if config.getboolean("enable_force_move", False):
            gcode.register_command('FORCE_MOVE', self.cmd_FORCE_MOVE,
                                   desc=self.cmd_FORCE_MOVE_help)
            gcode.register_command('SET_KINEMATIC_POSITION',
                                   self.cmd_SET_KINEMATIC_POSITION,
                                   desc=self.cmd_SET_KINEMATIC_POSITION_help)
    def register_stepper(self, config, mcu_stepper):
        self.steppers[mcu_stepper.get_name()] = mcu_stepper
    def lookup_stepper(self, name):
        if name not in self.steppers:
            raise self.printer.config_error("Unknown stepper %s" % (name,))
        return self.steppers[name]
    def _force_enable(self, stepper):
        toolhead = self.printer.lookup_object('toolhead')
        print_time = toolhead.get_last_move_time()
        stepper_enable = self.printer.lookup_object('stepper_enable')
        enable = stepper_enable.lookup_enable(stepper.get_name())
        was_enable = enable.is_motor_enabled()
        if not was_enable:
            enable.motor_enable(print_time)
            toolhead.dwell(STALL_TIME)
        return was_enable
    def _restore_enable(self, stepper, was_enable):
        if not was_enable:
            toolhead = self.printer.lookup_object('toolhead')
            toolhead.dwell(STALL_TIME)
            print_time = toolhead.get_last_move_time()
            stepper_enable = self.printer.lookup_object('stepper_enable')
            enable = stepper_enable.lookup_enable(stepper.get_name())
            enable.motor_disable(print_time)
            toolhead.dwell(STALL_TIME)
    def manual_move(self, stepper, dist, speed, accel=0.):
        toolhead = self.printer.lookup_object('toolhead')
        toolhead.flush_step_generation()
        prev_sk = stepper.set_stepper_kinematics(self.stepper_kinematics)
        prev_trapq = stepper.set_trapq(self.trapq)
        stepper.set_position((0., 0., 0.))
        axis_r, accel_t, cruise_t, cruise_v = calc_move_time(dist, speed, accel)
        print_time = toolhead.get_last_move_time()
        self.trapq_append(self.trapq, print_time, accel_t, cruise_t, accel_t,
                          0., 0., 0., axis_r, 0., 0., 0., cruise_v, accel)
        print_time = print_time + accel_t + cruise_t + accel_t
        stepper.generate_steps(print_time)
        self.trapq_finalize_moves(self.trapq, print_time + 99999.9)
        stepper.set_trapq(prev_trapq)
        stepper.set_stepper_kinematics(prev_sk)
        toolhead.note_kinematic_activity(print_time)
        toolhead.dwell(accel_t + cruise_t + accel_t)
    def _lookup_stepper(self, gcmd):
        name = gcmd.get('STEPPER')
        if name not in self.steppers:
            raise gcmd.error("Unknown stepper %s" % (name,))
        return self.steppers[name]
    cmd_STEPPER_BUZZ_help = "Oscillate a given stepper to help id it"
    def cmd_STEPPER_BUZZ(self, gcmd):
        stepper = self._lookup_stepper(gcmd)
        logging.info("Stepper buzz %s", stepper.get_name())
        was_enable = self._force_enable(stepper)
        toolhead = self.printer.lookup_object('toolhead')
        dist, speed = BUZZ_DISTANCE, BUZZ_VELOCITY
        if stepper.units_in_radians():
            dist, speed = BUZZ_RADIANS_DISTANCE, BUZZ_RADIANS_VELOCITY
        for i in range(10):
            self.manual_move(stepper, dist, speed)
            toolhead.dwell(.050)
            self.manual_move(stepper, -dist, speed)
            toolhead.dwell(.450)
        self._restore_enable(stepper, was_enable)
    cmd_FORCE_MOVE_help = "Manually move a stepper; invalidates kinematics"
    def cmd_FORCE_MOVE(self, gcmd):
        stepper = self._lookup_stepper(gcmd)
        distance = gcmd.get_float('DISTANCE')
        speed = gcmd.get_float('VELOCITY', above=0.)
        accel = gcmd.get_float('ACCEL', 0., minval=0.)
        logging.info("FORCE_MOVE %s distance=%.3f velocity=%.3f accel=%.3f",
                     stepper.get_name(), distance, speed, accel)
        self._force_enable(stepper)
        self.manual_move(stepper, distance, speed, accel)
    cmd_SET_KINEMATIC_POSITION_help = "Force a low-level kinematic position"
    def cmd_SET_KINEMATIC_POSITION(self, gcmd):
        toolhead = self.printer.lookup_object('toolhead')
        toolhead.get_last_move_time()
        curpos = toolhead.get_position()
        x = gcmd.get_float('X', curpos[0])
        y = gcmd.get_float('Y', curpos[1])
        z = gcmd.get_float('Z', curpos[2])
<<<<<<< HEAD
        e = gcmd.get_float('E', curpos[3])
        logging.info("SET_KINEMATIC_POSITION pos=%.3f,%.3f,%.3f,%.3f", x, y, z, e)
        # NOTE: The "homing_axes" argument is used to
        #       set axis limits by the (cartesian) kinematics.
        #       Passing "3" for the extruder is not needed for now,
        #       and would proably fail.
        toolhead.set_position([x, y, z, e], homing_axes=(0, 1, 2))
=======
        e = gcmd.get_float('E', curpos[toolhead.axis_count])
        
        # logging.info("SET_KINEMATIC_POSITION pos=%.3f,%.3f,%.3f,%.3f", x, y, z, e)
        # # NOTE: The "homing_axes" argument is used to
        # #       set axis limits by the (cartesian) kinematics.
        # #       Passing "3" for the extruder is not needed for now,
        # #       and would proably fail.
        # toolhead.set_position([x, y, z, e], homing_axes=(0, 1, 2))
        
        # TODO: Improve. This is a very crude/hardcoded implementation.
        if toolhead.axis_count >= 6:
            if toolhead.axis_names[3:6] == "ABC":
                a = gcmd.get_float('A', curpos[3])
                b = gcmd.get_float('B', curpos[4])
                c = gcmd.get_float('C', curpos[5])
                logging.info("SET_KINEMATIC_POSITION pos=%.3f,%.3f,%.3f,%.3f,%.3f,%.3f,%.3f", x, y, z, a, b, c, e)
                toolhead.set_position([x, y, z, a, b, c, e], homing_axes=(0, 1, 2, 3, 4, 5))
        elif toolhead.axis_names == "XYZ":
            logging.info("SET_KINEMATIC_POSITION pos=%.3f,%.3f,%.3f,%.3f", x, y, z, e)
            # NOTE: The "homing_axes" argument is used to
            #       set axis limits by the (cartesian) kinematics.
            #       Passing "3" for the extruder is not needed for now,
            #       and would proably fail.
            toolhead.set_position([x, y, z, e], homing_axes=(0, 1, 2))
>>>>>>> b3937dbd

def load_config(config):
    return ForceMove(config)<|MERGE_RESOLUTION|>--- conflicted
+++ resolved
@@ -129,15 +129,6 @@
         x = gcmd.get_float('X', curpos[0])
         y = gcmd.get_float('Y', curpos[1])
         z = gcmd.get_float('Z', curpos[2])
-<<<<<<< HEAD
-        e = gcmd.get_float('E', curpos[3])
-        logging.info("SET_KINEMATIC_POSITION pos=%.3f,%.3f,%.3f,%.3f", x, y, z, e)
-        # NOTE: The "homing_axes" argument is used to
-        #       set axis limits by the (cartesian) kinematics.
-        #       Passing "3" for the extruder is not needed for now,
-        #       and would proably fail.
-        toolhead.set_position([x, y, z, e], homing_axes=(0, 1, 2))
-=======
         e = gcmd.get_float('E', curpos[toolhead.axis_count])
         
         # logging.info("SET_KINEMATIC_POSITION pos=%.3f,%.3f,%.3f,%.3f", x, y, z, e)
@@ -162,7 +153,6 @@
             #       Passing "3" for the extruder is not needed for now,
             #       and would proably fail.
             toolhead.set_position([x, y, z, e], homing_axes=(0, 1, 2))
->>>>>>> b3937dbd
 
 def load_config(config):
     return ForceMove(config)