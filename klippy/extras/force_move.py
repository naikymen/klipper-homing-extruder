--- conflicted
+++ resolved
@@ -151,23 +151,15 @@
         # Set the position. Those axes in the homing_axes list will
         # be set as "homed" by downstream methods (specially kinematics).
         logging.info(f"SET_KINEMATIC_POSITION: setting position with curpos={curpos} scanning axis_map={toolhead.axis_map} for commandline={gcmd.get_commandline()}")
-        toolhead.set_position(curpos, homing_axes=tuple(homing_axes))
+        # TODO: Adapt to new "string-based" axis IDs.
+        toolhead.set_position(curpos, homing_axes="xyz")
 
         # NOTE: Support new "CLEAR" option.
         clear = gcmd.get('CLEAR', '').upper()
-<<<<<<< HEAD
         for axes in list(toolhead.kinematics):
             # Iterate over axis sets (XYZ, ABC, etc.).
             clear_axes = [axes.index(a) for a in axes if a in clear]
             toolhead.get_kinematics(axes=axes).clear_homing_state(clear_axes)
-=======
-        axes = ['X', 'Y', 'Z']
-        clear_axes = [axes.index(a) for a in axes if a in clear]
-        logging.info("SET_KINEMATIC_POSITION pos=%.3f,%.3f,%.3f clear=%s",
-                     x, y, z, ','.join((axes[i] for i in clear_axes)))
-        toolhead.set_position([x, y, z, curpos[3]], homing_axes="xyz")
-        toolhead.get_kinematics().clear_homing_state(clear_axes)
->>>>>>> 4aa55083
 
 def load_config(config):
     return ForceMove(config)